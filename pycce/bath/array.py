import copy
import warnings
from collections import UserDict
from collections.abc import Mapping

import numpy as np
from numpy.lib.recfunctions import repack_fields
from pycce.bath.map import InteractionMap
from pycce.bath.state import BathState
from pycce.constants import HBAR_MU0_O4PI, ELECTRON_GYRO, HBAR_SI, NUCLEAR_MAGNETON, PI2
from pycce.utilities import gen_state_list, vector_from_s, rotate_coordinates, rotate_tensor, _add_args

HANDLED_FUNCTIONS = {}

_set_str_kinds = {'U', 'S'}

_stevens_str_doc = r"""
            dict: Dictionary with additional spin Hamiltonian parameters.
            Key denotes the product of spin operators as:
            
            Either a string containing ``x, y, z, +, -``  where each symbol is a corresponding spin operator:
            
                - ``x`` == :math:`S_x`
                - ``y`` == :math:`S_y`
                - ``z`` == :math:`S_z`
                - ``p`` == :math:`S_+`
                - ``m`` == :math:`S_-`
            
            Several symbols is a product of those spin operators.
            
            Or a tuple with indexes (k, q) for Stevens operators
            (see https://www.easyspin.org/documentation/stevensoperators.html).
            
            The item is the coupling parameter in float.
            
            Examples:
            
                - ``d['pm'] = 2000`` corresponds to the Hamiltonian term
                  :math:`\hat H_{add} = A \hat S_+ \hat S_-` with :math:`A = 2` MHz.
            
                - ``d[2, 0] = 1.5e6`` corresponds to Stevens operator
                  :math:`B^q_k \hat O^q_k = 3 \hat S_z - s(s+1) \hat I`
                  with :math:`k = 2`, :math:`q = 0`, and :math:`B^q_k = 1.5` GHz. """


class BathArray(np.ndarray):
    """
    Subclass of ``ndarray`` containing information about the bath spins.

    The subclass has fixed structured datatype::

         _dtype_bath = np.dtype([('N', np.unicode_, 16),
                                 ('xyz', np.float64, (3,)),
                                 ('A', np.float64, (3, 3)),
                                 ('Q', np.float64, (3, 3))])

    Accessing different fields results in the ``ndarray`` view.

    Each of the fields can be accessed as the attribute of the ``BathArray`` instance and modified accordingly.
    In addition to the name fields, the information of the bath spin types is stored in the ``types`` attribute.
    All of the items in ``types`` can be accessed as attributes of the BathArray itself.

    Examples:
        Generate empty ``BathArray`` instance.

        >>> ba = BathArray((3,))
        >>> print(ba)
        [('', [0., 0., 0.], [[0., 0., 0.], [0., 0., 0.], [0., 0., 0.]], [[0., 0., 0.], [0., 0., 0.], [0., 0., 0.]])
         ('', [0., 0., 0.], [[0., 0., 0.], [0., 0., 0.], [0., 0., 0.]], [[0., 0., 0.], [0., 0., 0.], [0., 0., 0.]])
         ('', [0., 0., 0.], [[0., 0., 0.], [0., 0., 0.], [0., 0., 0.]], [[0., 0., 0.], [0., 0., 0.], [0., 0., 0.]])]

        Generate BathArray from the set of arrays:

        >>> import numpy as np
        >>> ca = np.random.random((2, 3))
        >>> sn = ['1H', '2H']
        >>> hf = np.random.random((2, 3, 3))
        >>> ba = BathArray(ca=ca, hf=hf, sn=sn)
        >>> print(ba.N, ba.types)
        ['1H' '2H'] SpinDict(1H: (1H, 0.5, 26.7519), 2H: (2H, 1, 4.1066, 0.00286))

    .. warning::
        Due to how structured arrays work, if one uses a boolean array to access an subarray,
        and then access the name field, the initial array *will not change*.

        Example:

            >>> ha = BathArray((10,), sn='1H')
            >>> print(ha.N)
            ['1H' '1H' '1H' '1H' '1H' '1H' '1H' '1H' '1H' '1H']
            >>> bool_mask = np.arange(10) % 2 == 0
            >>> ha[bool_mask]['N'] = 'e'
            >>> print(ha.N)
            ['1H' '1H' '1H' '1H' '1H' '1H' '1H' '1H' '1H' '1H']

            To achieve the desired result, one should first access the name field and only then apply the boolean mask:

            >>> ha['N'][bool_mask] = 'e'
            >>> print(ha.N)
            ['e' '1H' 'e' '1H' 'e' '1H' 'e' '1H' 'e' '1H']

    Each bath spin can initiallized in some specific state accessing the ``.state`` attribute. It takes
    both state vectors and density matrices as values. See ``.state`` attribute documentation for details.

    Args:
        shape (tuple): Shape of the array.

        array (array-like):
            Either an unstructured array with shape (n, 3) containing coordinates of bath spins as rows OR
            structured ndarray with the same fields as the datatype of the bath.

        name (array-like):
            Array of the bath spin name.

        hyperfines (array-like):
            Array of the hyperfine tensors with shape (n, 3, 3).

        quadrupoles (array-like):
            Array of the quadrupole tensors with shape (n, 3, 3).

        efg (array-like):
            Array of the electric field gradients with shape (n, 3, 3) for each bath spin.
            Used to compute Quadrupole tensors for spins >= 1.
            Requires the spin types either be found in ``common_isotopes`` or specified with ``types`` argument.

        types (SpinDict):
            SpinDict or input to create one.
            Contains either SpinTypes of the bath spins or tuples which will initialize those.
            See ``pycce.bath.SpinDict`` documentation for details.

        imap (InteractionMap):
            Instance of InteractionMap containing user defined
            interaction tensors between bath spins stored in the array.

        ca (array-like):
            Shorthand notation for ``array`` argument.

        sn (array-like):
            Shorthand notation for ``name`` argument.

        hf (array-like):
            Shorthand notation for ``hyperfines`` argument.

        q (array-like):
            Shorthand notation for ``quadrupoles`` argument.

    """

    _dtype_names = ('N', 'xyz', 'A', 'Q')

    def __new__(subtype, shape=None, array=None,
                names=None, hyperfines=None, quadrupoles=None,
                types=None, imap=None,
                ca=None, sn=None, hf=None, q=None, efg=None, state=None,
                center=1):
        # Create the ndarray instance of our type, given the usual
        # ndarray input arguments. This will call the standard
        # ndarray constructor, but return an object of our type.
        # It also triggers a call to BathArray.__array_finalize__
        if center == 1:
            atupl = (3, 3)
        else:
            atupl = (center, 3, 3)

        _dtype_bath = np.dtype([('N', np.unicode_, 16),
                                ('xyz', np.float64, (3,)),
                                ('A', np.float64, atupl),
                                ('Q', np.float64, (3, 3)),
                                # ('state', object),
                                # ('proj', np.float64),
                                ])

        if array is None and ca is not None:
            array = ca

        if names is None and sn is not None:
            names = sn

        if hyperfines is None and hf is not None:
            hyperfines = hf

        if quadrupoles is None and q is not None:
            quadrupoles = q

        if shape is not None:
            # set the new 'info' attribute to the value passed
            obj = super(BathArray, subtype).__new__(subtype, shape, dtype=_dtype_bath)
        else:

            for a in (array, hyperfines, quadrupoles):
                if a is not None:
                    try:
                        obj = super(BathArray, subtype).__new__(subtype, (np.asarray(a).shape[0],),
                                                                dtype=_dtype_bath)
                    except IndexError:  # Empty tuple
                        obj = super(BathArray, subtype).__new__(subtype, np.asarray(a).shape,
                                                                dtype=_dtype_bath)
                    break
            else:
                raise ValueError('No shape provided')

        obj.types = SpinDict()
        obj.imap = imap

        obj._state = BathState(obj.size)

        if state is not None:
            obj.state = state

        # obj.__projected_state = np.zeros(obj.shape, dtype=np.float64)

        if types is not None:
            try:
                obj.add_type(**types)
            except TypeError:
                obj.add_type(*types)

        if array is not None:
            array = np.asarray(array)
            if array.dtype.names is not None:
                for n in array.dtype.names:
                    obj[n] = array[n]
            else:
                obj['xyz'] = array.reshape(-1, 3)

        if names is not None:
            obj['N'] = np.asarray(names).reshape(-1)
        if hyperfines is not None:
            obj['A'] = np.asarray(hyperfines).reshape(-1, *atupl)
        if quadrupoles is not None:
            obj['Q'] = np.asarray(quadrupoles).reshape(-1, 3, 3)
        elif efg is not None:
            obj.from_efg(efg)

        # Finally, we must return the newly created object:
        return obj

    def __array_finalize__(self, obj):
        # ``self`` is a new object resulting from
        # ndarray.__new__(BathArray, ...), therefore it only has
        # attributes that the ndarray.__new__ constructor gave it -
        # i.e. those of a standard ndarray.
        #
        # We could have got to the ndarray.__new__ call in 3 ways:
        # From an explicit constructor - e.g. InfoArray():
        #    obj is None
        #    (we're in the middle of the BathArray.__new__
        #    constructor, and BathArray stuff will be set when we return to
        #    BathArray.__new__)
        if obj is None: return
        # From view casting - e.g arr.view(BathArray):
        #    obj is arr
        #    (type(obj) can be BathArray)
        # From new-from-template - e.g arr[:3]
        #    type(obj) is BathArray
        #
        # Note that it is here, rather than in the __new__ method,
        # that we set the default value for 'types', because this
        # method sees all creation of default objects - with the
        # BathArray.__new__ constructor, but also with
        # arr.view(BathArray).
        # if obj.dtype.names != self._dtype_names:
        #     warnings.warn('Trying to view array with unknown dtype as BathArray. '
        #                   'This can lead to unexpected results.',
        #                   RuntimeWarning, stacklevel=2)

        self.types = getattr(obj, 'types', None)
        self.imap = getattr(obj, 'imap', None)
        self._state = getattr(obj, '_state', None)
        # We do not need to return anything

    def __array_function__(self, func, types, args, kwargs):

        if func not in HANDLED_FUNCTIONS:
            if not all(issubclass(t, np.ndarray) for t in types):
                # Defer to any non-subclasses that implement __array_function__
                return NotImplemented
            # Use NumPy's private implementation without __array_function__
            # dispatching
            return func._implementation(*args, **kwargs)
        # Note: this allows subclasses that don't override
        # __array_function__ to handle MyArray objects
        if not any(issubclass(t, BathArray) for t in types):
            return NotImplemented

        return HANDLED_FUNCTIONS[func](*args, **kwargs)

    def sort(self, axis=-1, kind=None, order=None):
        """
        Sort array in-place. Is implemented only when imap is None. Otherwise use ``np.sort``.
        """
        if self.imap is None:
            super().sort(axis=axis, kind=kind, order=order)
        else:
            raise NotImplementedError('Inplace sort is implemented only when .imap is None')

    @_add_args(_stevens_str_doc)
    @property
    def h(self):
        return _get_sd_attribute(self, 'h')

    @property
    def name(self):
        """
        ndarray: Array of the ``name`` attribute for each spin in the array from ``types`` dictionary.

        .. note::
            While the value of this attribute should be the same as the ``N`` field of the BathArray instance,
            ``.name`` *should not* be used for production as it creates a *new* array from ``types`` dictionary.
        """
        return _get_sd_attribute(self, 'name')

    @name.setter
    def name(self, initial_value):
        _set_sd_attribute(self, 'name', initial_value)

    @property
    def s(self):
        """
        ndarray: Array of the ``spin`` (spin value) attribute for each spin in the array from ``types`` dictionary.
        """
        return _get_sd_attribute(self, 's')

    @s.setter
    def s(self, initial_value):
        _set_sd_attribute(self, 's', initial_value)

    @property
    def dim(self):
        """
        ndarray: Array of the ``dim`` (dimensions of the spin) attribute
            for each spin in the array from ``types`` dictionary.
        """
        return _get_sd_attribute(self, 'dim')

    @property
    def gyro(self):
        """
        ndarray: Array of the ``gyro`` (gyromagnetic ratio)
            attribute for each spin in the array from ``types`` dictionary.
        """
        return _get_sd_attribute(self, 'gyro')

    @gyro.setter
    def gyro(self, initial_value):
        _set_sd_attribute(self, 'gyro', initial_value)

    @property
    def q(self):
        """
        ndarray: Array of the ``q`` (quadrupole moment)
            attribute for each spin in the array from ``types`` dictionary.
        """
        return _get_sd_attribute(self, 'q')

    @q.setter
    def q(self, initial_value):
        _set_sd_attribute(self, 'q', initial_value)

    @property
    def detuning(self):
        """
        ndarray: Array of the ``detuning``
            attribute for each spin in the array from ``types`` dictionary.
        """
        return _get_sd_attribute(self, 'detuning')

    @detuning.setter
    def detuning(self, initial_value):
        _set_sd_attribute(self, 'detuning', initial_value)

    @property
    def x(self):
        """
        ndarray: Array of x coordinates for each spin in the array (``bath['xyz'][:, 0]``).
        """
        return self['xyz'][..., 0]

    @x.setter
    def x(self, val):
        self['xyz'][..., 0] = val

    @property
    def y(self):
        """
        ndarray: Array of y coordinates for each spin in the array (``bath['xyz'][:, 1]``).
        """
        return self['xyz'][..., 1]

    @y.setter
    def y(self, val):
        self['xyz'][..., 1] = val

    @property
    def z(self):
        """
        ndarray: Array of z coordinates for each spin in the array (``bath['xyz'][:, 2]``).
        """
        return self['xyz'][..., 2]

    @z.setter
    def z(self, val):
        self['xyz'][..., 2] = val

    @property
    def N(self):
        """
        ndarray: Array of name for each spin in the array (``bath['N']``).
        """
        return self['N']

    @N.setter
    def N(self, val):
        self['N'] = val

    @property
    def xyz(self):
        """
        ndarray: Array of coordinates for each spin in the array (``bath['xyz']``).
        """
        return self['xyz']

    @xyz.setter
    def xyz(self, val):
        self['xyz'] = val

    @property
    def A(self):
        """
        ndarray: Array of hyperfine tensors for each spin in the array (``bath['A']``).
        """
        return self['A']

    @A.setter
    def A(self, val):
        self['A'] = val

    @property
    def Q(self):
        """
        ndarray: Array of quadrupole tensors for each spin in the array (``bath['Q']``).
        """
        return self['Q']

    @Q.setter
    def Q(self, val):
        self['Q'] = val

    @property
    def nc(self):
        """int: Number of central spins."""
        selfdim = len(self.shape)
        return self.A.shape[selfdim] if len(self.A.shape) == selfdim + 3 else 1

    @property
    def state(self):
        """
        BathState: Array of the bath spin states.
        Can have three types of entries:

            - *None*. If entry is *None*, assumes fully random density matrix. Default value.
            - ndarray with shape (s,). If entry is vector, corresponds to the pure state of the spin.
            - ndarray with shape (s, s). If entry is a matrix, corresponds to the density matrix of the spin.

        Examples:

            >>> print(ba.state)
            [None None]
            >>> ba[0].state = np.array([0, 1])
            >>> print(ba.state)
            [array([0, 1]) None]
        """
        return self._state

    @state.setter
    def state(self, rho):
        self._state[...] = rho

    @property
    def proj(self):
        """
        ndarray: Array of :math:`S_z` projections of the bath spin states.
        """
        return self.state.proj

    @proj.setter
    def proj(self, rho):
        # rho can be either (on the example of s = 1)
        # projection of pure state:  rho = 1 for ms = 1
        # pure state: rho = [0,0,1] for ms = - 1
        # density matrix rho: = [[0,0,0],[0,1,0],[0,0,0]] for ms = 0
        rho = np.asarray(rho)

        if not rho.shape:
            # assume s is int or float showing the spin projection in the pure state

            d = self.dim
            if not self.shape:
                rho = vector_from_s(rho, d)
            else:
                if (d == d[0]).all():
                    d = d[0]
                    rho = np.broadcast_to(vector_from_s(rho, d), self.shape + (d,))
                else:
                    rho = [vector_from_s(rho, d_i) for d_i in d]
        else:
            rho = gen_state_list(rho, np.broadcast_to(self.dim, self.shape))
        self._state[...] = rho

    @property
    def has_state(self):
        """
        ndarray: Bool array. True if given spin was initialized with a state, False otherwise.
        """
        return self.state.has_state

    def __getitem__(self, item):
        if isinstance(item, (int, np.int32, np.int64)):
<<<<<<< HEAD
            return super().__getitem__((Ellipsis, item))

        elif isinstance(item, tuple) and not item:
            return super().__getitem__(item)

=======
            item = (Ellipsis, item)
            obj = np.ndarray.__getitem__(self, item)
            # obj._state = self._state[item]
            obj._state = self._state._get_state(item)

            return obj

        elif isinstance(item, tuple) and not item:
            return np.ndarray.__getitem__(self, item)
        #     else:
        #         item = (Ellipsis,) + item
        #         obj = np.ndarray.__getitem__(self, item)
        #         # obj._state = self._state[item]
        #         return obj

        # if string then return ndarray view of the field
>>>>>>> 224983b9
        elif isinstance(item, (str, np.str_)):
            try:
                value = self.view(np.ndarray).__getitem__(item)

                if not value.shape:
                    return value[()]

                return value

            except ValueError:
                return self[self['N'] == item]

        else:

            obj = np.ndarray.__getitem__(self, item)

            try:
                obj._state = self._state._get_state(item)

                if self.imap is not None:
                    if not isinstance(item, tuple):

                        if isinstance(item, slice):
                            item = np.arange(self.size)[item]
                        smap = self.imap.subspace(item)
                        if smap:
                            obj.imap = smap

            except AttributeError:
                pass

            return obj

    def __setitem__(self, key, val):
        np.ndarray.__setitem__(self, key, val)

        if isinstance(val, str):
            if val not in self.types.keys():
                try:
                    self.types[val] = copy.copy(common_isotopes[val])
                except KeyError:
                    warnings.warn(_spin_not_found_message(val), stacklevel=2)
            return

        elif isinstance(val, (int, float, complex)):
            return

        val = np.asarray(val)

        if (val.dtype.names is not None) and ('N' in val.dtype.names):
            val = val['N']

        if val.dtype.kind in _set_str_kinds:
            if not val.shape:
                n = val[()]
                if n not in self.types.keys():
                    try:
                        self.types[n] = copy.copy(common_isotopes[n])
                    except KeyError:
                        warnings.warn(_spin_not_found_message(n), stacklevel=2)
                return

            for n in np.unique(val):
                if n not in self.types.keys():
                    try:
                        self.types[n] = copy.copy(common_isotopes[n])
                    except KeyError:
                        warnings.warn(_spin_not_found_message(n), stacklevel=2)
            return

    def __eq__(self, other):
        try:

            xyzs = (self['xyz'] == other['xyz']).all(axis=-1)
<<<<<<< HEAD
            hfs = (self['A'] == other['A']).all(axis=(-2, -1))
            qds = (self['Q'] == other['Q']).all(axis=(-2, -1))
=======
            hfs = (self['A'] == other['A']).reshape(*self.shape, -1).all(axis=-1)
            qds = (self['Q'] == other['Q']).reshape(*self.shape, -1).all(axis=-1)
>>>>>>> 224983b9

            return xyzs & hfs & qds

        except (IndexError, TypeError):
            return super().__eq__(other)

    def add_type(self, *args, **kwargs):
        """
        Add spin type to the ``types`` dictionary.

        Args:
            *args: Any number of positional inputs to create ``SpinDict`` entries.
                E.g. the tuples of form (name :obj:`str`, spin :obj:`float`, gyro :obj:`float`, q :obj:`float`).
            **kwargs: Any number of keyword inputs to create ``SpinDict`` entries.
                E.g. name = (spin, gyro, q).

        For details and allowed inputs see ``SpinDict`` documentation.

        Returns:
            SpinDict: A view of ``self.types`` instance.
        """
        self.types.add_type(*args, **kwargs)

    def add_interaction(self, i, j, tensor):
        """
        Add interactions tensor between bath spins with indexes ``i`` and ``j``.

        .. note::

            If called from the subarray this method **does not** change the tensors of the total BathArray.

        Args:
            i (int or ndarray (n,) ):
                Index of the first spin in the pair or array of the indexes of the first spins in n pairs.
            j (int or ndarray with shape (n,)):
                Index of the second spin in the pair or array of the indexes of the second spins in n pairs.
            tensor (ndarray with shape (3,3) or (n, 3,3)):
                Interaction tensor between the spins i and j or array of tensors.

        """
        if self.imap is None:
            self.imap = InteractionMap(i, j, tensor)
            # self.imap[i, j] = tensor
        else:
            self.imap[i, j] = tensor

    def update(self, ext_bath, error_range=0.2, ignore_isotopes=True, inplace=True):
        """
        Update the properties of the spins in the array using data from other ``BathArray`` instance.
        For each spin in ``ext_bath`` check whether there is such spin in the array that has the same position
        within allowed error range given by ``error_range`` and has the same name.
        If such spins is found in the array, then it's coordinates, hyperfine tensor and quadrupole tensor
        are updated using the values of the spin in the ``ext_bath`` object.

        If ``ignore_isotopes`` is true, then the name check ignores numbers in the name of the spins.

        Args:
            ext_bath (BathArray): Array of the new spins.

            error_range (float): +- distance in Angstrom within which two positions are considered to be the same.
                Default is 0.2 A.

            ignore_isotopes (bool): True if ignore numbers in the name of the spins. Default True.

            inplace (bool): True if changes parameters of the array in place. If False, returns copy of the array.

        Returns:
            BathArray: updated BathArray instance.
        """
        bath = update_bath(self, ext_bath, error_range, ignore_isotopes, inplace)
        return bath

    def transform(self, center=None, cell=None, rotation_matrix=None, style='col', inplace=True):
        """
        Coordinate transformation of BathArray.

        Args:
            center (ndarray with shape (3,)): (0, 0, 0) position of new coordinates in the initial frame.

            cell (ndarray with shape (3, 3)): Cell vectors in cartesian coordinates
                if initial coordinates of the ``atoms`` are in crystallographic reference frame.

            rotation_matrix (ndarray with shape (3, 3)): Rotation matrix R of the **coordinate system**.

                E.g. ``R @ [0, 0, 1] = [a, b, c]`` where ``[a, b, c]`` are
                coordinates of the z axis of the new coordinate
                system in the old coordinate system.

                Note, that rotation is applied after transition from cell coordinates to the cartesian coordinates,
                in which cell vectors are stored.

            style (str): Can have two values: 'col' or 'row'.
                Shows how ``cell`` and ``rotation_matrix`` matrices are given:

                    * if 'col', each column of the matrix is a vector in previous coordinates;
                    * if 'row' - each row is a new vector.

                Default is 'col'.

            inplace (bool): If true, makes inplace changes to the provided array.

        Returns:
            BathArray: Transformed array with bath spins.
        """

        bath = transform(self, center=center, cell=cell, rotation_matrix=rotation_matrix,
                         style=style, inplace=inplace)
        return bath

    def from_center(self, center, inplace=True, cube=None, which=0, **kwarg):
        """
        Generate hyperfine couplings using either the point dipole approximation or spin density in the .cube format,
        with the information from the CenterArray instance.

        Args:
            center (CenterArray): Array, containing properties of the central spin

            inplace (bool): True if changes parameters of the array in place. If False, returns copy of the array.

            cube (Cube or iterable of Cubes): An instance of ``Cube`` object,
                which contains spatial distribution of spin density of central spins.
                For details see documentation of ``Cube`` class.

            which (int): If ``cube`` is a single Cube instance,
                this is an index of the central spin it corresponds to.

            **kwarg: Additional arguments for .from_cube method.

        Returns:
            BathArray: Updated BathArray instance.

        """
        if inplace:
            array = self
        else:
            array = self.copy()

        if array.nc != center.size:
            array = array.expand(center.size)
            if inplace:
                warnings.warn("Cannot change array inplace, using a copy instead.")

        if center.size == 1:
            if cube is None:
                array.from_point_dipole(center[0].xyz, center[0].gyro, inplace=True)
            else:
                array.from_cube(cube, center[0].gyro, inplace=True, **kwarg)
        else:
            if cube is None:
                array.from_point_dipole(center.xyz, center.gyro, inplace=True)
            else:
                try:
                    for index, (cen, cub) in enumerate(zip(center, cube)):
                        array.from_cube(cub, cen.gyro, inplace=True, which=index, **kwarg)
                except TypeError:
                    array.from_point_dipole(center.xyz, center.gyro, inplace=True)
                    array.from_cube(cube, center[which].gyro, inplace=True, which=which, **kwarg)

        return array

    def from_point_dipole(self, position, gyro_center=ELECTRON_GYRO, inplace=True):
        """
        Generate hyperfine couplings, assuming that bath spins interaction with central spin is the same as the
        one between two magnetic point dipoles.

        Args:
            position (ndarray with shape (3,)): position of the central spin

            gyro_center (float or ndarray with shape (3,3)):
                gyromagnetic ratio of the central spin

                **OR**

                tensor corresponding to interaction between magnetic field and central spin.

            inplace (bool): True if changes parameters of the array in place. If False, returns copy of the array.

        Returns:
            BathArray: Updated BathArray instance with changed hyperfine couplings.
        """
        if inplace:
            array = self
        else:
            array = self.copy()

        position = np.asarray(position)

        if array.nc > 1:
            position = np.broadcast_to(position, (array.nc, 3))
            gyro_center = np.asarray(gyro_center)
            gyro_center = np.broadcast_to(gyro_center, (array.nc, *gyro_center.shape[1:]))

            for i in range(array.nc):
                pos = array.xyz - position[i]
                array.A[:, i] = point_dipole(pos, array.gyro, gyro_center[i])

            return array

        pos = array.xyz - position
        array.A = point_dipole(pos, array.gyro, gyro_center)

        return array

    def from_cube(self, cube, gyro_center=ELECTRON_GYRO, inplace=True, which=0, **kwargs):
        """
        Generate hyperfine couplings, assuming that bath spins interaction with central spin can be approximated as
        a point dipole, interacting with given spin density distribution.

        Args:
            cube (Cube): An instance of `Cube` object, which contains spatial distribution of spin density.
                For details see documentation of `Cube` class.

            gyro_center (float): Gyromagnetic ratio of the central spin.

            inplace (bool): True if changes parameters of the array in place. If False, returns copy of the array.

        Returns:
            BathArray: Updated BathArray instance with changed hyperfine couplings.
        """
        if inplace:
            array = self
        else:
            array = self.copy()

        gyros = array.types[array].gyro

        if array.nc > 1:
            array.A[:, which] = cube.integrate(array.xyz, gyros, gyro_center, **kwargs)

            return array

        array.A = cube.integrate(array.xyz, gyros, gyro_center, **kwargs)

        return array

    def from_func(self, func, *args, inplace=True, **kwargs):
        """
        Generate hyperfine couplings from user-defined function.

        Args:

            func (func):
                Callable with signature::

                    func(array, *args, **kwargs)

                where ``array`` is array of the bath spins,
            *args: Positional arguments of the ``func``.
            **kwargs: Keyword arguments of the ``func``.
            inplace (bool): True if changes parameters of the array in place. If False, returns copy of the array.

        Returns:
            BathArray: Updated BathArray instance with changed hyperfine couplings.

        """
        if inplace:
            array = self
        else:
            array = self.copy()

        func(array, *args, **kwargs)

        return array

    def from_efg(self, efg, inplace=True):
        """
        Generate quadrupole splittings from electric field gradient tensors for spins >= 1.

        Args:
            efg (array-like): Array of the electric field gradients for each bath spin. The data for spins-1/2
                should be included but can be any value.

            inplace (bool): True if changes parameters of the array in place. If False, returns copy of the array.

        Returns:
            BathArray: Updated BathArray instance with changed quadrupole tensors.

        """

        if inplace:
            array = self
        else:
            array = self.copy()

        efg = np.asarray(efg).reshape((-1, 3, 3))

        spins = np.asarray(array.s)
        qmoments = np.asarray(array.q)

        where = spins > 0.5
        if not where.shape:
            if where:
                pref = qmoments / (2 * spins * (2 * spins - 1))
            else:
                pref = 0
        else:
            pref = np.zeros(efg.shape[0], dtype=np.float64)
            pref[where] = qmoments[where] / (2 * spins[where] * (2 * spins[where] - 1))
            pref = pref[..., np.newaxis, np.newaxis]

        array.Q = pref * efg
        return array

    def dist(self, position=None):
        """
        Compute the distance of the bath spins from the given position.

        Args:
            position (ndarray with shape (3,)):
                Cartesian coordinates of the position from which to compute the distance. Default is (0, 0, 0).

        Returns:
            ndarray  with shape (n,): Array of distances of each bath spin from the given position in angstrom.
        """
        if isinstance(position, BathArray):
            return np.linalg.norm(self.xyz - position.xyz, axis=-1)

        if position is None:
            position = np.zeros(3)
        else:
            position = np.asarray(position)

        return np.linalg.norm(self.xyz - position, axis=-1)

    def savetxt(self, filename, fmt='%18.8f', strip_isotopes=False, **kwargs):
        r"""
        Save name of the isotopes and their coordinates to the txt file of xyz format.

        Args:
            filename (str or file): Filename or file handle.
            fmt (str): Format of the coordinate entry.
            strip_isotopes (bool): True if remove numbers from the name of bath spins. Default False.
            **kwargs: Additional keywords of the ``numpy.savetxt`` function.
        """
        kwargs.setdefault('comments', '')
        ar = repack_fields(self.view(np.ndarray)[['N', 'xyz']]).view(
            np.dtype([('N', 'U16'), ('x', 'f8'), ('y', 'f8'), ('z', 'f8')]))

        if strip_isotopes:
            ar['N'] = np.core.defchararray.strip(ar['N'], '1234567890')

        header = f'{ar.size}\n'
        for n, c in zip(*np.unique(ar['N'], return_counts=True)):
            header += f'{n}{c} '

        kwargs.setdefault('header', header)
        np.savetxt(filename, ar, fmt=('%s', fmt, fmt, fmt), **kwargs)

    def expand(self, ncenters):

        array = BathArray(array=self.xyz, quadrupoles=self.Q, names=self.N, center=ncenters, imap=self.imap,
                          types=self.types, state=self.state)

        hyperfine = self.A
        if hyperfine.any():
            ocs = self.nc  # old central spin
            if ocs == ncenters:
                array.A = hyperfine

            elif ocs == 1 and ncenters > 1:
                array.A[..., 0, :, :] = hyperfine

            elif ocs > 1 and ncenters == 1:
                array.A[..., :, :] = hyperfine[..., 0, :, :]

            else:
                limit = ocs if ocs < ncenters else ncenters
                array.A[..., :limit + 1, :, :] = hyperfine[..., :limit + 1, :, :]

        return array


def implements(numpy_function):
    """Register an __array_function__ implementation for BathArray objects."""

    def decorator(func):
        HANDLED_FUNCTIONS[numpy_function] = func
        return func

    return decorator


@implements(np.sort)
def sort(a, axis=-1, kind=None, order=None):
    """
    Return a sorted copy of an array. Overrides numpy.sort function.
    """
    indexes = np.argsort(a, axis=axis, kind=kind, order=order)

    return a[indexes]


@implements(np.argsort)
def argsort(a, *args, **kwargs):
    """
    Return a indexes of an sorted array. Overrides ``numpy.argsort`` function.
    """
    return np.argsort(a, *args, **kwargs).view(np.ndarray)


@implements(np.delete)
def delete(arr, obj, axis=None):
    newarr = np.delete(arr.view(np.ndarray), obj, axis=axis).view(BathArray)
    newarr._state = BathState(newarr.size)
    newarr.types = arr.types

    if arr.imap:
        newarr.imap = arr.imap.subspace(obj)

    newarr.state = np.delete(arr.state[...], obj, axis=axis)
    return newarr


@implements(np.concatenate)
def concatenate(arrays, axis=0, out=None):
    """
    Join a sequence of instances of ``BathArray`` along an existing axis. Overrides ``numpy.concatenate`` function.

    Args:
        arrays (list of BathArray): Arrays to concatenate.
            The bath must have the same shape, except in the dimension corresponding to axis (the first, by default).
        axis (int): ``axis`` argument of ``numpy.concatenate``. The axis along which the arrays will be joined.
            If axis is None, arrays are flattened before use. Default is 0.
        out (BathArray): ``out`` argument of ``numpy.concatenate``. If provided, the destination to place the result.

    Returns:
       BathArray: Concatenated array.
    """
    new_array = np.concatenate([x.view(np.ndarray) for x in arrays], axis=axis, out=out)
    new_array = new_array.view(BathArray)
    types = SpinDict()
    imap = InteractionMap()

    offset = 0
    state = BathState(new_array.size)

    for x in arrays:
        types += x.types

        if x.imap:
            imap += x.imap.shift(offset, inplace=False)

        state[offset:offset + x.size] = x.state
        offset += x.size

    new_array.types = types
    new_array._state = state

    if imap:
        new_array.imap = imap

    return new_array


# @implements(np.broadcast_to)
# def broadcast_to(array, shape):
#     ...  # implementation of broadcast_to for MyArray objects

def check_gyro(gyro):
    """
    Check if gyro is matrix or scalar.

    Args:
        gyro (ndarray or float): Gyromagnetic ratio matrix or float.

    Returns:
        tuple: tuple containing:

            * **ndarray or float**: Gyromagnetic ratio.
            * **bool**: True if gyro is float, False otherwise.
    """
    try:
        gyro = float(gyro)
        check = True
    except TypeError:
        check = False

    if not check:
        gyro = np.asarray(gyro)
        if gyro.ndim == 1:  # Assume array
            check = True
        elif not gyro.shape or gyro.shape[0] == 1:
            check = True
            gyro = gyro.reshape(1)[0]
        else:
            test_gyros = gyro.copy()
            indexes = np.arange(gyro.shape[-1])
            test_gyros[..., indexes, indexes] = 0

            diag_check = np.isclose(test_gyros, 0).all()
            same_check = ((gyro[..., 0, 0] == gyro[..., 1, 1]) & (gyro[..., 1, 1] == gyro[..., 2, 2])).all()
            check = diag_check & same_check
            if check:
                gyro = gyro[..., 0, 0][()]

    return gyro, check


def point_dipole(pos, gyro_array, gyro_center):
    """
    Generate an array hyperfine couplings, assuming point dipole approximation.

    Args:
        pos (ndarray with shape (n, 3)): Relative position of the bath spins.
        gyro_array (ndarray with shape (n,)): Array of the gyromagnetic ratios of the bath spins.

        gyro_center (float or ndarray with shape (3, 3)):
            gyromagnetic ratio of the central spin

            **OR**

            tensor corresponding to interaction between magnetic field and central spin.

    Returns:
        ndarray with shape (n, 3, 3): Array of hyperfine tensors.
    """
    identity = np.eye(3, dtype=np.float64)

    try:
        posxpos = np.einsum('...i,...j->...ij', pos, pos)
    except ValueError:
        posxpos = np.outer(pos, pos)

    r = np.linalg.norm(pos, axis=-1)[..., np.newaxis, np.newaxis]
    gyro_center, check = check_gyro(gyro_center)
    gyro_array, check_array = check_gyro(gyro_array)

    gyro_center = np.asarray(gyro_center)
    gyro_array = np.asarray(gyro_array)

    if check and check_array:

        if gyro_center.shape and gyro_array.shape:
            pref = gyro_center[:, np.newaxis] * gyro_array[np.newaxis, :]

        else:
            pref = gyro_center * gyro_array
        out = -(3 * posxpos - identity * r ** 2) / (r ** 5)
        out = out * pref.reshape(*pref.shape, 1, 1) * HBAR_MU0_O4PI / PI2
        return out

    out = -(3 * posxpos - identity * r ** 2) / (r ** 5) * HBAR_MU0_O4PI / PI2

    if not check_array:
        out = np.matmul(out, gyro_array)
    else:
        out *= gyro_array.reshape(*gyro_array.shape, 1, 1)
    if not check:
        out = np.matmul(gyro_center, out)
    else:
        out *= gyro_center.reshape(*gyro_center.shape, 1, 1)
    return out


def same_bath_indexes(barray_1, barray_2, error_range=0.2, ignore_isotopes=True):
    """
    Find indexes of the same array elements in two ``BathArray`` instances.

    Args:
        barray_1 (BathArray): First array.
        barray_2 (BathArray): Second array.
        error_range (float): If distance between positions in two arrays is smaller than ``error_range``
            they are assumed to be the same.
        ignore_isotopes (bool): True if ignore numbers in the name of the spins. Default True.

    Returns:
        tuple: tuple containing:

            * **ndarray**: Indexes of the elements in the first array found in the second.
            * **ndarray**: Indexes of the elements in the second array found in the first.

    """
    # counter_ext = 0
    dist_matrix = np.linalg.norm(barray_1.xyz[:, np.newaxis, :] - barray_2.xyz[np.newaxis, :, :], axis=-1)

    if ignore_isotopes:
        tb_names = np.core.defchararray.strip(barray_1.N, '1234567890')
        ab_names = np.core.defchararray.strip(barray_2.N, '1234567890')

        same_names = tb_names[:, np.newaxis] == ab_names[np.newaxis, :]

    else:
        same_names = barray_1.N[:, np.newaxis] == barray_2.N[np.newaxis, :]

    criteria = np.logical_and(dist_matrix < error_range, same_names)
    indexes, ext_indexes = np.nonzero(criteria)

    # Check for uniqueness. If several follow the criteria, use the first one appearing.
    _, uind = np.unique(indexes, return_index=True)
    indexes = indexes[uind]
    ext_indexes = ext_indexes[uind]

    return indexes, ext_indexes


def update_bath(total_bath, added_bath, error_range=0.2, ignore_isotopes=True, inplace=True):
    """
    Update the ``BathArray`` with elements from the second array.

    Args:

        total_bath (BathArray): Array which contains elements that will be substituted.
        added_bath (BathArray): Array with elements that will be used to substitute elements in ``total_bath``.

        error_range (float): If distance between positions in two arrays is smaller than ``error_range``
            they are assumed to be the same.

        ignore_isotopes (bool): True if ignore numbers in the name of the spins. Default True.

        inplace (bool): True if changes parameters of the ``total_bath`` array in place.
            If False, returns copy of the array.

    Returns:
        BathArray: updated BathArray instance.
    """
    if not inplace:
        total_bath = total_bath.copy()

    indexes, ext_indexes = same_bath_indexes(total_bath, added_bath, error_range, ignore_isotopes)
    neq = total_bath.nc != added_bath.nc
    if neq and added_bath.nc != 1:
        raise ValueError('Arrays correspond to different number of central spins.')

    for n in added_bath.dtype.names:
        if ignore_isotopes and n == 'N':
            continue
        if n == 'A' and neq:
            total_bath[n][indexes, 0] = added_bath[n][ext_indexes]
        else:
            total_bath[n][indexes] = added_bath[n][ext_indexes]

    return total_bath


def transform(atoms, center=None, cell=None, rotation_matrix=None, style='col', inplace=True):
    """
    Coordinate transformation of BathArray.

    Args:
        atoms (BathArray): Array to be transformed.

        center (ndarray with shape (3,)): (0, 0, 0) position of new coordinates in the initial frame.

        cell (ndarray with shape (3, 3)): Cell vectors in cartesian coordinates
            if initial coordinates of the ``atoms`` are in crystallographic reference frame.

        rotation_matrix (ndarray with shape (3, 3)): Rotation matrix R of the **coordinate system**.

            E.g. ``R @ [0, 0, 1] = [a, b, c]`` where ``[a, b, c]`` are coordinates of the z axis of the new coordinate
            system in the old coordinate system.

            Note, that rotaton is applied after transition from cell coordinates to the cartesian coordinates,
            in which cell vectors are stored.

        style (str): Can have two values: 'col' or 'row'.
            Shows how ``cell`` and ``rotation_matrix`` matrices are given:

                * if 'col', each column of the matrix is a vector in previous coordinates;
                * if 'row' - each row is a new vector.

            Default 'col'.

        inplace (bool): If true, makes inplace changes to the provided array.

    Returns:
        BathArray: Transformed array with bath spins.
    """

    styles = ['col', 'row']
    if style.lower() not in styles:
        raise ValueError('Unsupported style of matrices. Available styles are: ' + ', '.join(*styles))

    if not inplace:
        atoms = atoms.copy()

    if center is None:
        center = np.zeros(3)

    if not atoms.dtype.names:
        atoms -= np.asarray(center)
        atoms = rotate_coordinates(atoms, rotation=rotation_matrix, cell=cell, style=style)

        return atoms

    atoms['xyz'] -= np.asarray(center)

    atoms['xyz'] = rotate_coordinates(atoms['xyz'], rotation=rotation_matrix, cell=cell, style=style)

    if 'A' in atoms.dtype.names:
        atoms['A'] = rotate_tensor(atoms['A'], rotation=rotation_matrix, style=style)

    if 'Q' in atoms.dtype.names:
        atoms['Q'] = rotate_tensor(atoms['Q'], rotation=rotation_matrix, style=style)

    return atoms


def _set_sd_attribute(array, attribute_name, initial_value):
    value = np.asarray(initial_value)

    if array.shape and value.shape == array.shape:
        keys, ind = np.unique(array['N'], return_index=True)
        values = value[ind]

        for k, v in zip(keys, values):
            _inner_set_attr(array.types, k, attribute_name, v)

        return

    if not array.shape:
        _inner_set_attr(array.types, array, attribute_name, initial_value)

        return

    for k in np.unique(array['N']):
        _inner_set_attr(array.types, k, attribute_name, initial_value)

        return


def _inner_set_attr(types, key, attr, value):
    try:
        setattr(types[key], attr, value)
    except KeyError:
        types[key] = (0, 0, 0)
        setattr(types[key], attr, value)
    return


def _get_sd_attribute(array, attribute_name):
    if not array.shape:
        return getattr(array.types[array], attribute_name)

    if attribute_name == 'h':
        if array.size == 1:
            return getattr(array.types[array[0]], attribute_name)

        unique_names = np.unique(array.N)

        if unique_names.size == 1:
            return getattr(array.types[array[0]], attribute_name)

        raise RuntimeError('Hamiltonian terms can be modified only for single spin type at a time')

    if array.size == 1:
        newarr = np.array([getattr(array.types[array.N[0]], attribute_name)])

        if attribute_name == 'dim':
            newarr = newarr.astype(int)

        return newarr

    unique_names = np.unique(array.N)

    if unique_names.size == 1:
        n = unique_names[0]
        v = getattr(array.types[n], attribute_name)
        if attribute_name == 'gyro' and isinstance(v, np.ndarray):
            values = np.tile(v, reps=(array.size, 1, 1))
        else:
            if attribute_name == 'dim':
                ones = np.ones(array.shape, dtype=int)
            else:
                ones = np.ones(array.shape, dtype=np.float64)
            values = v * ones

    else:

        temp_values = []
        check = True
        for n in unique_names:
            v = getattr(array.types[n], attribute_name)
            if attribute_name == 'gyro' and isinstance(v, np.ndarray):
                check = False
            temp_values.append(v)

        if check:
            if attribute_name == 'dim':
                values = np.empty(array.shape, dtype=np.float64)
            else:
                values = np.empty(array.shape, dtype=int)

            for n, v in zip(unique_names, temp_values):
                values[array.N == n] = v
        else:
            values = np.empty((array.size, 3, 3), dtype=np.float64)
            for i, n in enumerate(unique_names):
                v = temp_values[i]
                if not isinstance(v, np.ndarray):
                    temp_values[i] = np.eye(3, dtype=np.float64) * v
                values[array.N == n] = v
    return values


def broadcast_array(array, root=0):
    """
    Using mpi4py broadcast ``BathArray`` or ``CenterArray`` to all processes.
    Args:
        array (BathArray or CenterArray): Array to broadcast.
        root (int): Rank of the process to broadcast from.

    Returns:
        BathArray or CenterArray: Broadcasted array.
    """
    import mpi4py
    comm = mpi4py.MPI.COMM_WORLD
    rank = comm.Get_rank()

    if rank == root:
        parameters = vars(array)
    else:
        array = None
        parameters = None

    nbath = comm.bcast(array, root)
    nparam = comm.bcast(parameters, root)

    for k in nparam:
        setattr(nbath, k, nparam[k])

    return nbath


class SpinType:
    r"""
    Class which contains properties of each spin type in the bath.

    Args:
        name (str): Name of the bath spin.
        s (float): Total spin of the bath spin.

            Default 0.

        gyro (float): Gyromagnetic ratio in rad * kHz / G.

            Default 0.

        q (float): Quadrupole moment in barn (for s > 1/2).

            Default 0.

        detuning (float): Energy detuning from the zeeman splitting in kHz,
            included as an extra :math:`+\omega \hat S_z` term in the Hamiltonian,
            where :math:`\omega` is the detuning.

            Default 0.


    Attributes:

        name (str): Name of the bath spin.
        s (float): Total spin of the bath spin.
        dim (int): Spin dimensionality = 2s + 1.

        gyro (float): Gyromagnetic ratio in rad/(ms * G).
        q (float): Quadrupole moment in barn (for s > 1/2).
        detuning (float): Energy detuning from the zeeman splitting in kHz.

    """

    def __init__(self, name, s=0., gyro=0., q=0., detuning=0.):

        self.name = name
        self.s = s

        self.gyro = gyro
        self.q = q
        self.detuning = detuning
        self._h = None

    def __eq__(self, obj):
        if not isinstance(obj, SpinType):
            return False

        checks = (self.name == obj.name) & (self.s == obj.s) & (
                self.gyro == obj.gyro) & (self.q == obj.q) & (self.detuning == obj.detuning)

        return checks

    @_add_args(_stevens_str_doc)
    @property
    def h(self):
        if self._h is None:
            self._h = {}
        return self._h

    @property
    def name(self):
        return self._name

    @name.setter
    def name(self, name):
        self._name = name

    @property
    def s(self):
        return self._s

    @s.setter
    def s(self, s):

        try:
            if isinstance(s, np.ndarray) and s.shape:
                raise TypeError

            self._s = float(s)
            self._dim = int(2 * s + 1 + 1e-8)

        except TypeError:
            self._dim = np.asarray(2 * s + 1 + 1e-8).astype(np.int32)
            self._s = np.asarray(s).astype(np.float64)

    @property
    def gyro(self):
        return self._gyro

    @gyro.setter
    def gyro(self, gyro):
        gyro, check = check_gyro(gyro)
        self._gyro = gyro

    @property
    def q(self):
        return self._q

    @q.setter
    def q(self, q):
        self._q = q

    @property
    def detuning(self):
        return self._detuning

    @detuning.setter
    def detuning(self, d):
        try:
            self._detuning = float(d)
        except TypeError:
            self._detuning = np.asarray(d).astype(np.float64)

    @property
    def dim(self):
        return self._dim

    def __repr__(self):
        try:
            base_message = f'{self.name}: ({self.s:.1f}, {self.gyro:.4f}'
        except TypeError:
            base_message = f'{self.name}: ({self.s}, {self.gyro}'

        if np.asarray(self.q).any():
            try:
                m = f', {self.q:.4f}'
            except TypeError:
                m = f', {self.q}'
            base_message += m

        if np.asarray(self.detuning).any():
            try:
                m = f', {self.detuning:.4f}'
            except TypeError:
                m = f', {self.detuning}'
            base_message += m

        base_message += ')'

        return base_message


class SpinDict(UserDict):
    """
    Wrapper class for dictionary tailored for containing properties of the spin types.
    Can take ``np.void`` or ``BathArray`` instances as keys.
    Every entry is instance of the ``SpinType``.

    Each entry of the ``SpinDict`` can be initianlized as follows:

        * As a Tuple containing name (optional), spin, gyromagnetic ratio, quadrupole constant (optional)
          and detuning (optional).
        * As a ``SpinType`` instance.

    Examples:

        >>> types = SpinDict()
        >>> types['1H'] = ('1H', 1 / 2, 26.7519)
        >>> types['2H'] = 1, 4.1066, 0.00286
        >>> types['3H'] = SpinType('3H', 1 / 2, 28.535, 0)
        >>> print(types)
        SpinDict({'1H': (1H, 0.5, 26.7519, 0.0), '2H': (2H, 1, 4.1066, 0.00286), '3H': (3H, 0.5, 28.535, 0)})

    If ``SpinType`` of the given bath spin is not provided, when requested
    ``SpinDict`` will try to find information about the bath spins in the ``common_isotopes``.

    If found, adds an entry to the given ``SpinDict`` instance and
    returns it. Otherwise ``KeyError`` is raised.

    To initiallize several ``SpinType`` entries one can use ``add_types`` method.

    Args:
        *args: Any numbers of arguments which could initialize ``SpinType`` instances.
        **kwargs: Any numbers of keyword arguments which could initialize ``SpinType`` instances.
            For details see ``SpinDict.add_type`` method.

    """

    def __init__(self, *args, **kwargs):
        super(SpinDict, self).__init__()
        self.add_type(*args, **kwargs)

    def __delitem__(self, key):
        try:
            super().__delitem__(key)
        except TypeError:
            if key.shape:
                try:
                    names = key['N']
                except IndexError:
                    names = key
                for k in names:
                    super().__delitem__(k)
                return

            k = key[()]
            try:
                k = k['N']
            except TypeError:
                pass
            super().__delitem__(k)

    def __setitem__(self, key, value):
        try:
            value = _check_key_spintype(key, value)
            super().__setitem__(key, value)

        except (TypeError, ValueError):
            key = np.asarray(key)
            if key.shape:
                try:
                    names = key['N']
                except IndexError:
                    names = key

                for k, v in zip(names, value):
                    v = _check_key_spintype(k, v)
                    super().__setitem__(k, v)
                return

            k = key[()]

            try:
                k = k['N']
            except TypeError:
                pass

            value = _check_key_spintype(k, value)
            super().__setitem__(k, value)

    def __getitem__(self, key):

        try:
            key = key[()]
            return self._super_get_item(key['N'])
            # self._super_get_item(key)

        except (TypeError, IndexError):
            try:
                return self._super_get_item(key)
            except TypeError:

                if key.dtype.names:
                    key = key['N']

                key = np.asarray(key)
                if key.size == 1:
                    n = key[0]
                    spins = np.array([self._super_get_item(n).s])
                    gyros = np.array([self._super_get_item(n).gyro])
                    quads = np.array([self._super_get_item(n).q])
                    detus = np.array([self._super_get_item(n).detuning])
                    return SpinType(key, s=spins, gyro=gyros, q=quads, detuning=detus)
                else:
                    raise TypeError('Unsupported key.')

                # unique_names = np.unique(key)
                #
                # if unique_names.size == 1:
                #     n = unique_names[0]
                #     ones = np.ones(key.shape, dtype=np.float64)
                #
                #     spins = self._super_get_item(n).s * ones
                #     gyros = self._super_get_item(n).gyro * ones
                #     quads = self._super_get_item(n).q * ones
                #     detus = self._super_get_item(n).detuning * ones
                #
                # else:
                #     spins = np.empty(key.shape, dtype=np.float64)
                #     gyros = np.empty(key.shape, dtype=np.float64)
                #     quads = np.empty(key.shape, dtype=np.float64)
                #     detus = np.empty(key.shape, dtype=np.float64)
                #
                #     for n in unique_names:
                #         spins[key == n] = self._super_get_item(n).s
                #         gyros[key == n] = self._super_get_item(n).gyro
                #         quads[key == n] = self._super_get_item(n).q
                #         detus[key == n] = self._super_get_item(n).detuning
                #
                # return SpinType(key, s=spins, gyro=gyros, q=quads, detuning=detus)

                # params = {}
                # unique_names = np.unique(key)
                # first_name = unique_names[0]
                # first_dict = vars(self._super_get_item(first_name))
                #
                # if unique_names.size == 1:
                #     for k in first_dict:
                #         params[k] = np.array([first_dict[k]]*key.size).reshape(key.shape)
                #     return SpinType(**params)
                #
                # for k in first_dict:
                #     params[k] = np.empty(key.shape, dtype=type(first_dict[k]))
                #     params[k][key == first_name] = getattr(self._super_get_item(first_name), k)
                #
                # for n in unique_names[1:]:
                #     for k in params:
                #         params[k][key == n] = getattr(self._super_get_item(n), k)
                # return SpinType(**params)

    # adding two objects
    def __add__(self, obj):
        new_obj = SpinDict()
        keys_1 = list(self.keys())
        keys_2 = list(obj.keys())

        for k in {*keys_1, *keys_2}:

            if (k in keys_1) and (k in keys_2):
                assert obj[k] == self[k], f'Error, type {k} has different properties in provided types'
                new_obj[k] = self[k]

            elif k in keys_1:
                new_obj[k] = self[k]
            else:
                new_obj[k] = obj[k]
        return new_obj

    def __repr__(self):
        message = f"{type(self).__name__}("
        for k in self.data:
            message += f"{self.data[k]}, "
            if len(message) > 75:
                message += '..., '
                break

        message = message[:-2] + ')'

        return message

    def _super_get_item(self, n):
        try:
            return super().__getitem__(n)
        except KeyError:
            if not n in common_isotopes:
                raise KeyError(_spin_not_found_message(n))
            super().__setitem__(n, copy.copy(common_isotopes[n]))
            return super().__getitem__(n)

    def add_type(self, *args, **kwargs):
        """
        Add one or several spin types to the spin dictionary.

        Args:
            *args:
                Any numbers of arguments which could initialize ``SpinType`` instances.
                Accepted arguments:

                    * Tuple containing name, spin, gyromagnetic ratio, quadrupole constant (optional)
                      and detuning (optional).
                    * ``SpinType`` instance.

                Can also initialize one instance of ``SpinType`` if each argument corresponds to
                each positional argument necessary to initiallize.

            **kwargs: Any numbers of keyword arguments which could initialize ``SpinType`` instances.
                Usefull as an alternative for updating the dictionary. for each keyword argument adds an entry
                to the ``SpinDict`` with the same name as keyword.

        Examples:
            >>> types = SpinDict()
            >>> types.add_type('1H', 1 / 2, 26.7519)
            >>> types.add_type(('1H_det', 1 / 2, 26.7519, 10), ('2H', 1, 4.1066, 0.00286),
            >>>                 SpinType('3H', 1 / 2, 28.535, 0), e=(1 / 2, 6.7283, 0))
            >>> print(types)
            SpinDict(1H: (1H, 0.5, 26.7519), 1H_det: (1H_det, 0.5, 26.7519, 10),
            2H: (2H, 1, 4.1066, 0.00286), 3H: (3H, 0.5, 28.535), e: (e, 0.5, 6.7283))

        """
        keys = []
        try:
            st = SpinType(*args, **kwargs)
            self[st.name] = st
            return
        except TypeError:
            try:
                for nuc in args:
                    if isinstance(nuc, SpinType):
                        key = nuc.name
                        self[key] = nuc
                        keys.append(key)
                    elif isinstance(nuc, Mapping):
                        self.update(nuc)
                        keys += list(nuc.keys())
                    else:
                        key = nuc[0]
                        self[key] = SpinType(*nuc)
                        keys.append(key)
            except TypeError:
                for k in keys:
                    self.pop(k)
                self[args[0]] = SpinType(*args)
            for nuc in kwargs:
                self[nuc] = kwargs[nuc]


def _check_key_spintype(k, v):
    if isinstance(v, SpinType):
        return v

    if v[0] == k:
        v = SpinType(*v)
    else:
        v = SpinType(k, *v)
    return v


_spin_not_found_message = lambda x: 'Spin type for {} was not provided and was not found in common isotopes.'.format(x)

import pandas as pd

# try:
#     url = 'https://raw.githubusercontent.com/StollLab/EasySpin/main/easyspin/private/isotopedata.txt'
#     all_spins = pd.read_csv(url, delim_whitespace=True, header=None, comment='%',
#                             names=['protons', 'nucleons', 'radioactive', 'symbol', 'name', 'spin', 'g', 'conc', 'q'])
# except:
import os

__location__ = os.path.realpath(
    os.path.join(os.getcwd(), os.path.dirname(__file__)))
filepath = os.path.join(__location__, 'isotopes.txt')
all_spins = pd.read_csv(filepath, delim_whitespace=True, header=None, comment='%',
                        names=['protons', 'nucleons', 'radioactive', 'symbol', 'name', 'spin', 'g', 'conc', 'q'])

# only stable isotopes with nonzero spins
spins = all_spins[(all_spins['spin'] > 0) & (all_spins['conc'] > 0)]

_names = spins['nucleons'].astype(str) + spins['symbol']
_gyros = spins['g'] / HBAR_SI * NUCLEAR_MAGNETON / 1e7
_quads = spins['q']
_spins = spins['spin']

_mi = pd.MultiIndex.from_arrays([spins['symbol'], _names])
_ser = pd.Series((spins['conc'] / 100).values, index=_mi)

common_concentrations = {level: _ser.xs(level).to_dict() for level in _ser.index.levels[0]}
"""
dict: Nested dict containing natural concentrations of the stable nuclear isotopes.  
"""

# Dictionary of the common isotopes. Placed in this file to avoid circular dependency
common_isotopes = SpinDict(*zip(_names, _spins, _gyros, _quads))
"""
SpinDict: An instance of the ``SpinDict`` dictionary, containing properties for the most of the common isotopes with 
nonzero spin.
The isotope is considered common if it is stable and has nonzero concentration in nature.  
"""

# electron spin
common_isotopes['e'] = SpinType('e', 1 / 2, ELECTRON_GYRO, 0)
# allias for common_isotopes
ci = common_isotopes
<|MERGE_RESOLUTION|>--- conflicted
+++ resolved
@@ -1,1902 +1,1889 @@
-import copy
-import warnings
-from collections import UserDict
-from collections.abc import Mapping
-
-import numpy as np
-from numpy.lib.recfunctions import repack_fields
-from pycce.bath.map import InteractionMap
-from pycce.bath.state import BathState
-from pycce.constants import HBAR_MU0_O4PI, ELECTRON_GYRO, HBAR_SI, NUCLEAR_MAGNETON, PI2
-from pycce.utilities import gen_state_list, vector_from_s, rotate_coordinates, rotate_tensor, _add_args
-
-HANDLED_FUNCTIONS = {}
-
-_set_str_kinds = {'U', 'S'}
-
-_stevens_str_doc = r"""
-            dict: Dictionary with additional spin Hamiltonian parameters.
-            Key denotes the product of spin operators as:
-            
-            Either a string containing ``x, y, z, +, -``  where each symbol is a corresponding spin operator:
-            
-                - ``x`` == :math:`S_x`
-                - ``y`` == :math:`S_y`
-                - ``z`` == :math:`S_z`
-                - ``p`` == :math:`S_+`
-                - ``m`` == :math:`S_-`
-            
-            Several symbols is a product of those spin operators.
-            
-            Or a tuple with indexes (k, q) for Stevens operators
-            (see https://www.easyspin.org/documentation/stevensoperators.html).
-            
-            The item is the coupling parameter in float.
-            
-            Examples:
-            
-                - ``d['pm'] = 2000`` corresponds to the Hamiltonian term
-                  :math:`\hat H_{add} = A \hat S_+ \hat S_-` with :math:`A = 2` MHz.
-            
-                - ``d[2, 0] = 1.5e6`` corresponds to Stevens operator
-                  :math:`B^q_k \hat O^q_k = 3 \hat S_z - s(s+1) \hat I`
-                  with :math:`k = 2`, :math:`q = 0`, and :math:`B^q_k = 1.5` GHz. """
-
-
-class BathArray(np.ndarray):
-    """
-    Subclass of ``ndarray`` containing information about the bath spins.
-
-    The subclass has fixed structured datatype::
-
-         _dtype_bath = np.dtype([('N', np.unicode_, 16),
-                                 ('xyz', np.float64, (3,)),
-                                 ('A', np.float64, (3, 3)),
-                                 ('Q', np.float64, (3, 3))])
-
-    Accessing different fields results in the ``ndarray`` view.
-
-    Each of the fields can be accessed as the attribute of the ``BathArray`` instance and modified accordingly.
-    In addition to the name fields, the information of the bath spin types is stored in the ``types`` attribute.
-    All of the items in ``types`` can be accessed as attributes of the BathArray itself.
-
-    Examples:
-        Generate empty ``BathArray`` instance.
-
-        >>> ba = BathArray((3,))
-        >>> print(ba)
-        [('', [0., 0., 0.], [[0., 0., 0.], [0., 0., 0.], [0., 0., 0.]], [[0., 0., 0.], [0., 0., 0.], [0., 0., 0.]])
-         ('', [0., 0., 0.], [[0., 0., 0.], [0., 0., 0.], [0., 0., 0.]], [[0., 0., 0.], [0., 0., 0.], [0., 0., 0.]])
-         ('', [0., 0., 0.], [[0., 0., 0.], [0., 0., 0.], [0., 0., 0.]], [[0., 0., 0.], [0., 0., 0.], [0., 0., 0.]])]
-
-        Generate BathArray from the set of arrays:
-
-        >>> import numpy as np
-        >>> ca = np.random.random((2, 3))
-        >>> sn = ['1H', '2H']
-        >>> hf = np.random.random((2, 3, 3))
-        >>> ba = BathArray(ca=ca, hf=hf, sn=sn)
-        >>> print(ba.N, ba.types)
-        ['1H' '2H'] SpinDict(1H: (1H, 0.5, 26.7519), 2H: (2H, 1, 4.1066, 0.00286))
-
-    .. warning::
-        Due to how structured arrays work, if one uses a boolean array to access an subarray,
-        and then access the name field, the initial array *will not change*.
-
-        Example:
-
-            >>> ha = BathArray((10,), sn='1H')
-            >>> print(ha.N)
-            ['1H' '1H' '1H' '1H' '1H' '1H' '1H' '1H' '1H' '1H']
-            >>> bool_mask = np.arange(10) % 2 == 0
-            >>> ha[bool_mask]['N'] = 'e'
-            >>> print(ha.N)
-            ['1H' '1H' '1H' '1H' '1H' '1H' '1H' '1H' '1H' '1H']
-
-            To achieve the desired result, one should first access the name field and only then apply the boolean mask:
-
-            >>> ha['N'][bool_mask] = 'e'
-            >>> print(ha.N)
-            ['e' '1H' 'e' '1H' 'e' '1H' 'e' '1H' 'e' '1H']
-
-    Each bath spin can initiallized in some specific state accessing the ``.state`` attribute. It takes
-    both state vectors and density matrices as values. See ``.state`` attribute documentation for details.
-
-    Args:
-        shape (tuple): Shape of the array.
-
-        array (array-like):
-            Either an unstructured array with shape (n, 3) containing coordinates of bath spins as rows OR
-            structured ndarray with the same fields as the datatype of the bath.
-
-        name (array-like):
-            Array of the bath spin name.
-
-        hyperfines (array-like):
-            Array of the hyperfine tensors with shape (n, 3, 3).
-
-        quadrupoles (array-like):
-            Array of the quadrupole tensors with shape (n, 3, 3).
-
-        efg (array-like):
-            Array of the electric field gradients with shape (n, 3, 3) for each bath spin.
-            Used to compute Quadrupole tensors for spins >= 1.
-            Requires the spin types either be found in ``common_isotopes`` or specified with ``types`` argument.
-
-        types (SpinDict):
-            SpinDict or input to create one.
-            Contains either SpinTypes of the bath spins or tuples which will initialize those.
-            See ``pycce.bath.SpinDict`` documentation for details.
-
-        imap (InteractionMap):
-            Instance of InteractionMap containing user defined
-            interaction tensors between bath spins stored in the array.
-
-        ca (array-like):
-            Shorthand notation for ``array`` argument.
-
-        sn (array-like):
-            Shorthand notation for ``name`` argument.
-
-        hf (array-like):
-            Shorthand notation for ``hyperfines`` argument.
-
-        q (array-like):
-            Shorthand notation for ``quadrupoles`` argument.
-
-    """
-
-    _dtype_names = ('N', 'xyz', 'A', 'Q')
-
-    def __new__(subtype, shape=None, array=None,
-                names=None, hyperfines=None, quadrupoles=None,
-                types=None, imap=None,
-                ca=None, sn=None, hf=None, q=None, efg=None, state=None,
-                center=1):
-        # Create the ndarray instance of our type, given the usual
-        # ndarray input arguments. This will call the standard
-        # ndarray constructor, but return an object of our type.
-        # It also triggers a call to BathArray.__array_finalize__
-        if center == 1:
-            atupl = (3, 3)
-        else:
-            atupl = (center, 3, 3)
-
-        _dtype_bath = np.dtype([('N', np.unicode_, 16),
-                                ('xyz', np.float64, (3,)),
-                                ('A', np.float64, atupl),
-                                ('Q', np.float64, (3, 3)),
-                                # ('state', object),
-                                # ('proj', np.float64),
-                                ])
-
-        if array is None and ca is not None:
-            array = ca
-
-        if names is None and sn is not None:
-            names = sn
-
-        if hyperfines is None and hf is not None:
-            hyperfines = hf
-
-        if quadrupoles is None and q is not None:
-            quadrupoles = q
-
-        if shape is not None:
-            # set the new 'info' attribute to the value passed
-            obj = super(BathArray, subtype).__new__(subtype, shape, dtype=_dtype_bath)
-        else:
-
-            for a in (array, hyperfines, quadrupoles):
-                if a is not None:
-                    try:
-                        obj = super(BathArray, subtype).__new__(subtype, (np.asarray(a).shape[0],),
-                                                                dtype=_dtype_bath)
-                    except IndexError:  # Empty tuple
-                        obj = super(BathArray, subtype).__new__(subtype, np.asarray(a).shape,
-                                                                dtype=_dtype_bath)
-                    break
-            else:
-                raise ValueError('No shape provided')
-
-        obj.types = SpinDict()
-        obj.imap = imap
-
-        obj._state = BathState(obj.size)
-
-        if state is not None:
-            obj.state = state
-
-        # obj.__projected_state = np.zeros(obj.shape, dtype=np.float64)
-
-        if types is not None:
-            try:
-                obj.add_type(**types)
-            except TypeError:
-                obj.add_type(*types)
-
-        if array is not None:
-            array = np.asarray(array)
-            if array.dtype.names is not None:
-                for n in array.dtype.names:
-                    obj[n] = array[n]
-            else:
-                obj['xyz'] = array.reshape(-1, 3)
-
-        if names is not None:
-            obj['N'] = np.asarray(names).reshape(-1)
-        if hyperfines is not None:
-            obj['A'] = np.asarray(hyperfines).reshape(-1, *atupl)
-        if quadrupoles is not None:
-            obj['Q'] = np.asarray(quadrupoles).reshape(-1, 3, 3)
-        elif efg is not None:
-            obj.from_efg(efg)
-
-        # Finally, we must return the newly created object:
-        return obj
-
-    def __array_finalize__(self, obj):
-        # ``self`` is a new object resulting from
-        # ndarray.__new__(BathArray, ...), therefore it only has
-        # attributes that the ndarray.__new__ constructor gave it -
-        # i.e. those of a standard ndarray.
-        #
-        # We could have got to the ndarray.__new__ call in 3 ways:
-        # From an explicit constructor - e.g. InfoArray():
-        #    obj is None
-        #    (we're in the middle of the BathArray.__new__
-        #    constructor, and BathArray stuff will be set when we return to
-        #    BathArray.__new__)
-        if obj is None: return
-        # From view casting - e.g arr.view(BathArray):
-        #    obj is arr
-        #    (type(obj) can be BathArray)
-        # From new-from-template - e.g arr[:3]
-        #    type(obj) is BathArray
-        #
-        # Note that it is here, rather than in the __new__ method,
-        # that we set the default value for 'types', because this
-        # method sees all creation of default objects - with the
-        # BathArray.__new__ constructor, but also with
-        # arr.view(BathArray).
-        # if obj.dtype.names != self._dtype_names:
-        #     warnings.warn('Trying to view array with unknown dtype as BathArray. '
-        #                   'This can lead to unexpected results.',
-        #                   RuntimeWarning, stacklevel=2)
-
-        self.types = getattr(obj, 'types', None)
-        self.imap = getattr(obj, 'imap', None)
-        self._state = getattr(obj, '_state', None)
-        # We do not need to return anything
-
-    def __array_function__(self, func, types, args, kwargs):
-
-        if func not in HANDLED_FUNCTIONS:
-            if not all(issubclass(t, np.ndarray) for t in types):
-                # Defer to any non-subclasses that implement __array_function__
-                return NotImplemented
-            # Use NumPy's private implementation without __array_function__
-            # dispatching
-            return func._implementation(*args, **kwargs)
-        # Note: this allows subclasses that don't override
-        # __array_function__ to handle MyArray objects
-        if not any(issubclass(t, BathArray) for t in types):
-            return NotImplemented
-
-        return HANDLED_FUNCTIONS[func](*args, **kwargs)
-
-    def sort(self, axis=-1, kind=None, order=None):
-        """
-        Sort array in-place. Is implemented only when imap is None. Otherwise use ``np.sort``.
-        """
-        if self.imap is None:
-            super().sort(axis=axis, kind=kind, order=order)
-        else:
-            raise NotImplementedError('Inplace sort is implemented only when .imap is None')
-
-    @_add_args(_stevens_str_doc)
-    @property
-    def h(self):
-        return _get_sd_attribute(self, 'h')
-
-    @property
-    def name(self):
-        """
-        ndarray: Array of the ``name`` attribute for each spin in the array from ``types`` dictionary.
-
-        .. note::
-            While the value of this attribute should be the same as the ``N`` field of the BathArray instance,
-            ``.name`` *should not* be used for production as it creates a *new* array from ``types`` dictionary.
-        """
-        return _get_sd_attribute(self, 'name')
-
-    @name.setter
-    def name(self, initial_value):
-        _set_sd_attribute(self, 'name', initial_value)
-
-    @property
-    def s(self):
-        """
-        ndarray: Array of the ``spin`` (spin value) attribute for each spin in the array from ``types`` dictionary.
-        """
-        return _get_sd_attribute(self, 's')
-
-    @s.setter
-    def s(self, initial_value):
-        _set_sd_attribute(self, 's', initial_value)
-
-    @property
-    def dim(self):
-        """
-        ndarray: Array of the ``dim`` (dimensions of the spin) attribute
-            for each spin in the array from ``types`` dictionary.
-        """
-        return _get_sd_attribute(self, 'dim')
-
-    @property
-    def gyro(self):
-        """
-        ndarray: Array of the ``gyro`` (gyromagnetic ratio)
-            attribute for each spin in the array from ``types`` dictionary.
-        """
-        return _get_sd_attribute(self, 'gyro')
-
-    @gyro.setter
-    def gyro(self, initial_value):
-        _set_sd_attribute(self, 'gyro', initial_value)
-
-    @property
-    def q(self):
-        """
-        ndarray: Array of the ``q`` (quadrupole moment)
-            attribute for each spin in the array from ``types`` dictionary.
-        """
-        return _get_sd_attribute(self, 'q')
-
-    @q.setter
-    def q(self, initial_value):
-        _set_sd_attribute(self, 'q', initial_value)
-
-    @property
-    def detuning(self):
-        """
-        ndarray: Array of the ``detuning``
-            attribute for each spin in the array from ``types`` dictionary.
-        """
-        return _get_sd_attribute(self, 'detuning')
-
-    @detuning.setter
-    def detuning(self, initial_value):
-        _set_sd_attribute(self, 'detuning', initial_value)
-
-    @property
-    def x(self):
-        """
-        ndarray: Array of x coordinates for each spin in the array (``bath['xyz'][:, 0]``).
-        """
-        return self['xyz'][..., 0]
-
-    @x.setter
-    def x(self, val):
-        self['xyz'][..., 0] = val
-
-    @property
-    def y(self):
-        """
-        ndarray: Array of y coordinates for each spin in the array (``bath['xyz'][:, 1]``).
-        """
-        return self['xyz'][..., 1]
-
-    @y.setter
-    def y(self, val):
-        self['xyz'][..., 1] = val
-
-    @property
-    def z(self):
-        """
-        ndarray: Array of z coordinates for each spin in the array (``bath['xyz'][:, 2]``).
-        """
-        return self['xyz'][..., 2]
-
-    @z.setter
-    def z(self, val):
-        self['xyz'][..., 2] = val
-
-    @property
-    def N(self):
-        """
-        ndarray: Array of name for each spin in the array (``bath['N']``).
-        """
-        return self['N']
-
-    @N.setter
-    def N(self, val):
-        self['N'] = val
-
-    @property
-    def xyz(self):
-        """
-        ndarray: Array of coordinates for each spin in the array (``bath['xyz']``).
-        """
-        return self['xyz']
-
-    @xyz.setter
-    def xyz(self, val):
-        self['xyz'] = val
-
-    @property
-    def A(self):
-        """
-        ndarray: Array of hyperfine tensors for each spin in the array (``bath['A']``).
-        """
-        return self['A']
-
-    @A.setter
-    def A(self, val):
-        self['A'] = val
-
-    @property
-    def Q(self):
-        """
-        ndarray: Array of quadrupole tensors for each spin in the array (``bath['Q']``).
-        """
-        return self['Q']
-
-    @Q.setter
-    def Q(self, val):
-        self['Q'] = val
-
-    @property
-    def nc(self):
-        """int: Number of central spins."""
-        selfdim = len(self.shape)
-        return self.A.shape[selfdim] if len(self.A.shape) == selfdim + 3 else 1
-
-    @property
-    def state(self):
-        """
-        BathState: Array of the bath spin states.
-        Can have three types of entries:
-
-            - *None*. If entry is *None*, assumes fully random density matrix. Default value.
-            - ndarray with shape (s,). If entry is vector, corresponds to the pure state of the spin.
-            - ndarray with shape (s, s). If entry is a matrix, corresponds to the density matrix of the spin.
-
-        Examples:
-
-            >>> print(ba.state)
-            [None None]
-            >>> ba[0].state = np.array([0, 1])
-            >>> print(ba.state)
-            [array([0, 1]) None]
-        """
-        return self._state
-
-    @state.setter
-    def state(self, rho):
-        self._state[...] = rho
-
-    @property
-    def proj(self):
-        """
-        ndarray: Array of :math:`S_z` projections of the bath spin states.
-        """
-        return self.state.proj
-
-    @proj.setter
-    def proj(self, rho):
-        # rho can be either (on the example of s = 1)
-        # projection of pure state:  rho = 1 for ms = 1
-        # pure state: rho = [0,0,1] for ms = - 1
-        # density matrix rho: = [[0,0,0],[0,1,0],[0,0,0]] for ms = 0
-        rho = np.asarray(rho)
-
-        if not rho.shape:
-            # assume s is int or float showing the spin projection in the pure state
-
-            d = self.dim
-            if not self.shape:
-                rho = vector_from_s(rho, d)
-            else:
-                if (d == d[0]).all():
-                    d = d[0]
-                    rho = np.broadcast_to(vector_from_s(rho, d), self.shape + (d,))
-                else:
-                    rho = [vector_from_s(rho, d_i) for d_i in d]
-        else:
-            rho = gen_state_list(rho, np.broadcast_to(self.dim, self.shape))
-        self._state[...] = rho
-
-    @property
-    def has_state(self):
-        """
-        ndarray: Bool array. True if given spin was initialized with a state, False otherwise.
-        """
-        return self.state.has_state
-
-    def __getitem__(self, item):
-        if isinstance(item, (int, np.int32, np.int64)):
-<<<<<<< HEAD
-            return super().__getitem__((Ellipsis, item))
-
-        elif isinstance(item, tuple) and not item:
-            return super().__getitem__(item)
-
-=======
-            item = (Ellipsis, item)
-            obj = np.ndarray.__getitem__(self, item)
-            # obj._state = self._state[item]
-            obj._state = self._state._get_state(item)
-
-            return obj
-
-        elif isinstance(item, tuple) and not item:
-            return np.ndarray.__getitem__(self, item)
-        #     else:
-        #         item = (Ellipsis,) + item
-        #         obj = np.ndarray.__getitem__(self, item)
-        #         # obj._state = self._state[item]
-        #         return obj
-
-        # if string then return ndarray view of the field
->>>>>>> 224983b9
-        elif isinstance(item, (str, np.str_)):
-            try:
-                value = self.view(np.ndarray).__getitem__(item)
-
-                if not value.shape:
-                    return value[()]
-
-                return value
-
-            except ValueError:
-                return self[self['N'] == item]
-
-        else:
-
-            obj = np.ndarray.__getitem__(self, item)
-
-            try:
-                obj._state = self._state._get_state(item)
-
-                if self.imap is not None:
-                    if not isinstance(item, tuple):
-
-                        if isinstance(item, slice):
-                            item = np.arange(self.size)[item]
-                        smap = self.imap.subspace(item)
-                        if smap:
-                            obj.imap = smap
-
-            except AttributeError:
-                pass
-
-            return obj
-
-    def __setitem__(self, key, val):
-        np.ndarray.__setitem__(self, key, val)
-
-        if isinstance(val, str):
-            if val not in self.types.keys():
-                try:
-                    self.types[val] = copy.copy(common_isotopes[val])
-                except KeyError:
-                    warnings.warn(_spin_not_found_message(val), stacklevel=2)
-            return
-
-        elif isinstance(val, (int, float, complex)):
-            return
-
-        val = np.asarray(val)
-
-        if (val.dtype.names is not None) and ('N' in val.dtype.names):
-            val = val['N']
-
-        if val.dtype.kind in _set_str_kinds:
-            if not val.shape:
-                n = val[()]
-                if n not in self.types.keys():
-                    try:
-                        self.types[n] = copy.copy(common_isotopes[n])
-                    except KeyError:
-                        warnings.warn(_spin_not_found_message(n), stacklevel=2)
-                return
-
-            for n in np.unique(val):
-                if n not in self.types.keys():
-                    try:
-                        self.types[n] = copy.copy(common_isotopes[n])
-                    except KeyError:
-                        warnings.warn(_spin_not_found_message(n), stacklevel=2)
-            return
-
-    def __eq__(self, other):
-        try:
-
-            xyzs = (self['xyz'] == other['xyz']).all(axis=-1)
-<<<<<<< HEAD
-            hfs = (self['A'] == other['A']).all(axis=(-2, -1))
-            qds = (self['Q'] == other['Q']).all(axis=(-2, -1))
-=======
-            hfs = (self['A'] == other['A']).reshape(*self.shape, -1).all(axis=-1)
-            qds = (self['Q'] == other['Q']).reshape(*self.shape, -1).all(axis=-1)
->>>>>>> 224983b9
-
-            return xyzs & hfs & qds
-
-        except (IndexError, TypeError):
-            return super().__eq__(other)
-
-    def add_type(self, *args, **kwargs):
-        """
-        Add spin type to the ``types`` dictionary.
-
-        Args:
-            *args: Any number of positional inputs to create ``SpinDict`` entries.
-                E.g. the tuples of form (name :obj:`str`, spin :obj:`float`, gyro :obj:`float`, q :obj:`float`).
-            **kwargs: Any number of keyword inputs to create ``SpinDict`` entries.
-                E.g. name = (spin, gyro, q).
-
-        For details and allowed inputs see ``SpinDict`` documentation.
-
-        Returns:
-            SpinDict: A view of ``self.types`` instance.
-        """
-        self.types.add_type(*args, **kwargs)
-
-    def add_interaction(self, i, j, tensor):
-        """
-        Add interactions tensor between bath spins with indexes ``i`` and ``j``.
-
-        .. note::
-
-            If called from the subarray this method **does not** change the tensors of the total BathArray.
-
-        Args:
-            i (int or ndarray (n,) ):
-                Index of the first spin in the pair or array of the indexes of the first spins in n pairs.
-            j (int or ndarray with shape (n,)):
-                Index of the second spin in the pair or array of the indexes of the second spins in n pairs.
-            tensor (ndarray with shape (3,3) or (n, 3,3)):
-                Interaction tensor between the spins i and j or array of tensors.
-
-        """
-        if self.imap is None:
-            self.imap = InteractionMap(i, j, tensor)
-            # self.imap[i, j] = tensor
-        else:
-            self.imap[i, j] = tensor
-
-    def update(self, ext_bath, error_range=0.2, ignore_isotopes=True, inplace=True):
-        """
-        Update the properties of the spins in the array using data from other ``BathArray`` instance.
-        For each spin in ``ext_bath`` check whether there is such spin in the array that has the same position
-        within allowed error range given by ``error_range`` and has the same name.
-        If such spins is found in the array, then it's coordinates, hyperfine tensor and quadrupole tensor
-        are updated using the values of the spin in the ``ext_bath`` object.
-
-        If ``ignore_isotopes`` is true, then the name check ignores numbers in the name of the spins.
-
-        Args:
-            ext_bath (BathArray): Array of the new spins.
-
-            error_range (float): +- distance in Angstrom within which two positions are considered to be the same.
-                Default is 0.2 A.
-
-            ignore_isotopes (bool): True if ignore numbers in the name of the spins. Default True.
-
-            inplace (bool): True if changes parameters of the array in place. If False, returns copy of the array.
-
-        Returns:
-            BathArray: updated BathArray instance.
-        """
-        bath = update_bath(self, ext_bath, error_range, ignore_isotopes, inplace)
-        return bath
-
-    def transform(self, center=None, cell=None, rotation_matrix=None, style='col', inplace=True):
-        """
-        Coordinate transformation of BathArray.
-
-        Args:
-            center (ndarray with shape (3,)): (0, 0, 0) position of new coordinates in the initial frame.
-
-            cell (ndarray with shape (3, 3)): Cell vectors in cartesian coordinates
-                if initial coordinates of the ``atoms`` are in crystallographic reference frame.
-
-            rotation_matrix (ndarray with shape (3, 3)): Rotation matrix R of the **coordinate system**.
-
-                E.g. ``R @ [0, 0, 1] = [a, b, c]`` where ``[a, b, c]`` are
-                coordinates of the z axis of the new coordinate
-                system in the old coordinate system.
-
-                Note, that rotation is applied after transition from cell coordinates to the cartesian coordinates,
-                in which cell vectors are stored.
-
-            style (str): Can have two values: 'col' or 'row'.
-                Shows how ``cell`` and ``rotation_matrix`` matrices are given:
-
-                    * if 'col', each column of the matrix is a vector in previous coordinates;
-                    * if 'row' - each row is a new vector.
-
-                Default is 'col'.
-
-            inplace (bool): If true, makes inplace changes to the provided array.
-
-        Returns:
-            BathArray: Transformed array with bath spins.
-        """
-
-        bath = transform(self, center=center, cell=cell, rotation_matrix=rotation_matrix,
-                         style=style, inplace=inplace)
-        return bath
-
-    def from_center(self, center, inplace=True, cube=None, which=0, **kwarg):
-        """
-        Generate hyperfine couplings using either the point dipole approximation or spin density in the .cube format,
-        with the information from the CenterArray instance.
-
-        Args:
-            center (CenterArray): Array, containing properties of the central spin
-
-            inplace (bool): True if changes parameters of the array in place. If False, returns copy of the array.
-
-            cube (Cube or iterable of Cubes): An instance of ``Cube`` object,
-                which contains spatial distribution of spin density of central spins.
-                For details see documentation of ``Cube`` class.
-
-            which (int): If ``cube`` is a single Cube instance,
-                this is an index of the central spin it corresponds to.
-
-            **kwarg: Additional arguments for .from_cube method.
-
-        Returns:
-            BathArray: Updated BathArray instance.
-
-        """
-        if inplace:
-            array = self
-        else:
-            array = self.copy()
-
-        if array.nc != center.size:
-            array = array.expand(center.size)
-            if inplace:
-                warnings.warn("Cannot change array inplace, using a copy instead.")
-
-        if center.size == 1:
-            if cube is None:
-                array.from_point_dipole(center[0].xyz, center[0].gyro, inplace=True)
-            else:
-                array.from_cube(cube, center[0].gyro, inplace=True, **kwarg)
-        else:
-            if cube is None:
-                array.from_point_dipole(center.xyz, center.gyro, inplace=True)
-            else:
-                try:
-                    for index, (cen, cub) in enumerate(zip(center, cube)):
-                        array.from_cube(cub, cen.gyro, inplace=True, which=index, **kwarg)
-                except TypeError:
-                    array.from_point_dipole(center.xyz, center.gyro, inplace=True)
-                    array.from_cube(cube, center[which].gyro, inplace=True, which=which, **kwarg)
-
-        return array
-
-    def from_point_dipole(self, position, gyro_center=ELECTRON_GYRO, inplace=True):
-        """
-        Generate hyperfine couplings, assuming that bath spins interaction with central spin is the same as the
-        one between two magnetic point dipoles.
-
-        Args:
-            position (ndarray with shape (3,)): position of the central spin
-
-            gyro_center (float or ndarray with shape (3,3)):
-                gyromagnetic ratio of the central spin
-
-                **OR**
-
-                tensor corresponding to interaction between magnetic field and central spin.
-
-            inplace (bool): True if changes parameters of the array in place. If False, returns copy of the array.
-
-        Returns:
-            BathArray: Updated BathArray instance with changed hyperfine couplings.
-        """
-        if inplace:
-            array = self
-        else:
-            array = self.copy()
-
-        position = np.asarray(position)
-
-        if array.nc > 1:
-            position = np.broadcast_to(position, (array.nc, 3))
-            gyro_center = np.asarray(gyro_center)
-            gyro_center = np.broadcast_to(gyro_center, (array.nc, *gyro_center.shape[1:]))
-
-            for i in range(array.nc):
-                pos = array.xyz - position[i]
-                array.A[:, i] = point_dipole(pos, array.gyro, gyro_center[i])
-
-            return array
-
-        pos = array.xyz - position
-        array.A = point_dipole(pos, array.gyro, gyro_center)
-
-        return array
-
-    def from_cube(self, cube, gyro_center=ELECTRON_GYRO, inplace=True, which=0, **kwargs):
-        """
-        Generate hyperfine couplings, assuming that bath spins interaction with central spin can be approximated as
-        a point dipole, interacting with given spin density distribution.
-
-        Args:
-            cube (Cube): An instance of `Cube` object, which contains spatial distribution of spin density.
-                For details see documentation of `Cube` class.
-
-            gyro_center (float): Gyromagnetic ratio of the central spin.
-
-            inplace (bool): True if changes parameters of the array in place. If False, returns copy of the array.
-
-        Returns:
-            BathArray: Updated BathArray instance with changed hyperfine couplings.
-        """
-        if inplace:
-            array = self
-        else:
-            array = self.copy()
-
-        gyros = array.types[array].gyro
-
-        if array.nc > 1:
-            array.A[:, which] = cube.integrate(array.xyz, gyros, gyro_center, **kwargs)
-
-            return array
-
-        array.A = cube.integrate(array.xyz, gyros, gyro_center, **kwargs)
-
-        return array
-
-    def from_func(self, func, *args, inplace=True, **kwargs):
-        """
-        Generate hyperfine couplings from user-defined function.
-
-        Args:
-
-            func (func):
-                Callable with signature::
-
-                    func(array, *args, **kwargs)
-
-                where ``array`` is array of the bath spins,
-            *args: Positional arguments of the ``func``.
-            **kwargs: Keyword arguments of the ``func``.
-            inplace (bool): True if changes parameters of the array in place. If False, returns copy of the array.
-
-        Returns:
-            BathArray: Updated BathArray instance with changed hyperfine couplings.
-
-        """
-        if inplace:
-            array = self
-        else:
-            array = self.copy()
-
-        func(array, *args, **kwargs)
-
-        return array
-
-    def from_efg(self, efg, inplace=True):
-        """
-        Generate quadrupole splittings from electric field gradient tensors for spins >= 1.
-
-        Args:
-            efg (array-like): Array of the electric field gradients for each bath spin. The data for spins-1/2
-                should be included but can be any value.
-
-            inplace (bool): True if changes parameters of the array in place. If False, returns copy of the array.
-
-        Returns:
-            BathArray: Updated BathArray instance with changed quadrupole tensors.
-
-        """
-
-        if inplace:
-            array = self
-        else:
-            array = self.copy()
-
-        efg = np.asarray(efg).reshape((-1, 3, 3))
-
-        spins = np.asarray(array.s)
-        qmoments = np.asarray(array.q)
-
-        where = spins > 0.5
-        if not where.shape:
-            if where:
-                pref = qmoments / (2 * spins * (2 * spins - 1))
-            else:
-                pref = 0
-        else:
-            pref = np.zeros(efg.shape[0], dtype=np.float64)
-            pref[where] = qmoments[where] / (2 * spins[where] * (2 * spins[where] - 1))
-            pref = pref[..., np.newaxis, np.newaxis]
-
-        array.Q = pref * efg
-        return array
-
-    def dist(self, position=None):
-        """
-        Compute the distance of the bath spins from the given position.
-
-        Args:
-            position (ndarray with shape (3,)):
-                Cartesian coordinates of the position from which to compute the distance. Default is (0, 0, 0).
-
-        Returns:
-            ndarray  with shape (n,): Array of distances of each bath spin from the given position in angstrom.
-        """
-        if isinstance(position, BathArray):
-            return np.linalg.norm(self.xyz - position.xyz, axis=-1)
-
-        if position is None:
-            position = np.zeros(3)
-        else:
-            position = np.asarray(position)
-
-        return np.linalg.norm(self.xyz - position, axis=-1)
-
-    def savetxt(self, filename, fmt='%18.8f', strip_isotopes=False, **kwargs):
-        r"""
-        Save name of the isotopes and their coordinates to the txt file of xyz format.
-
-        Args:
-            filename (str or file): Filename or file handle.
-            fmt (str): Format of the coordinate entry.
-            strip_isotopes (bool): True if remove numbers from the name of bath spins. Default False.
-            **kwargs: Additional keywords of the ``numpy.savetxt`` function.
-        """
-        kwargs.setdefault('comments', '')
-        ar = repack_fields(self.view(np.ndarray)[['N', 'xyz']]).view(
-            np.dtype([('N', 'U16'), ('x', 'f8'), ('y', 'f8'), ('z', 'f8')]))
-
-        if strip_isotopes:
-            ar['N'] = np.core.defchararray.strip(ar['N'], '1234567890')
-
-        header = f'{ar.size}\n'
-        for n, c in zip(*np.unique(ar['N'], return_counts=True)):
-            header += f'{n}{c} '
-
-        kwargs.setdefault('header', header)
-        np.savetxt(filename, ar, fmt=('%s', fmt, fmt, fmt), **kwargs)
-
-    def expand(self, ncenters):
-
-        array = BathArray(array=self.xyz, quadrupoles=self.Q, names=self.N, center=ncenters, imap=self.imap,
-                          types=self.types, state=self.state)
-
-        hyperfine = self.A
-        if hyperfine.any():
-            ocs = self.nc  # old central spin
-            if ocs == ncenters:
-                array.A = hyperfine
-
-            elif ocs == 1 and ncenters > 1:
-                array.A[..., 0, :, :] = hyperfine
-
-            elif ocs > 1 and ncenters == 1:
-                array.A[..., :, :] = hyperfine[..., 0, :, :]
-
-            else:
-                limit = ocs if ocs < ncenters else ncenters
-                array.A[..., :limit + 1, :, :] = hyperfine[..., :limit + 1, :, :]
-
-        return array
-
-
-def implements(numpy_function):
-    """Register an __array_function__ implementation for BathArray objects."""
-
-    def decorator(func):
-        HANDLED_FUNCTIONS[numpy_function] = func
-        return func
-
-    return decorator
-
-
-@implements(np.sort)
-def sort(a, axis=-1, kind=None, order=None):
-    """
-    Return a sorted copy of an array. Overrides numpy.sort function.
-    """
-    indexes = np.argsort(a, axis=axis, kind=kind, order=order)
-
-    return a[indexes]
-
-
-@implements(np.argsort)
-def argsort(a, *args, **kwargs):
-    """
-    Return a indexes of an sorted array. Overrides ``numpy.argsort`` function.
-    """
-    return np.argsort(a, *args, **kwargs).view(np.ndarray)
-
-
-@implements(np.delete)
-def delete(arr, obj, axis=None):
-    newarr = np.delete(arr.view(np.ndarray), obj, axis=axis).view(BathArray)
-    newarr._state = BathState(newarr.size)
-    newarr.types = arr.types
-
-    if arr.imap:
-        newarr.imap = arr.imap.subspace(obj)
-
-    newarr.state = np.delete(arr.state[...], obj, axis=axis)
-    return newarr
-
-
-@implements(np.concatenate)
-def concatenate(arrays, axis=0, out=None):
-    """
-    Join a sequence of instances of ``BathArray`` along an existing axis. Overrides ``numpy.concatenate`` function.
-
-    Args:
-        arrays (list of BathArray): Arrays to concatenate.
-            The bath must have the same shape, except in the dimension corresponding to axis (the first, by default).
-        axis (int): ``axis`` argument of ``numpy.concatenate``. The axis along which the arrays will be joined.
-            If axis is None, arrays are flattened before use. Default is 0.
-        out (BathArray): ``out`` argument of ``numpy.concatenate``. If provided, the destination to place the result.
-
-    Returns:
-       BathArray: Concatenated array.
-    """
-    new_array = np.concatenate([x.view(np.ndarray) for x in arrays], axis=axis, out=out)
-    new_array = new_array.view(BathArray)
-    types = SpinDict()
-    imap = InteractionMap()
-
-    offset = 0
-    state = BathState(new_array.size)
-
-    for x in arrays:
-        types += x.types
-
-        if x.imap:
-            imap += x.imap.shift(offset, inplace=False)
-
-        state[offset:offset + x.size] = x.state
-        offset += x.size
-
-    new_array.types = types
-    new_array._state = state
-
-    if imap:
-        new_array.imap = imap
-
-    return new_array
-
-
-# @implements(np.broadcast_to)
-# def broadcast_to(array, shape):
-#     ...  # implementation of broadcast_to for MyArray objects
-
-def check_gyro(gyro):
-    """
-    Check if gyro is matrix or scalar.
-
-    Args:
-        gyro (ndarray or float): Gyromagnetic ratio matrix or float.
-
-    Returns:
-        tuple: tuple containing:
-
-            * **ndarray or float**: Gyromagnetic ratio.
-            * **bool**: True if gyro is float, False otherwise.
-    """
-    try:
-        gyro = float(gyro)
-        check = True
-    except TypeError:
-        check = False
-
-    if not check:
-        gyro = np.asarray(gyro)
-        if gyro.ndim == 1:  # Assume array
-            check = True
-        elif not gyro.shape or gyro.shape[0] == 1:
-            check = True
-            gyro = gyro.reshape(1)[0]
-        else:
-            test_gyros = gyro.copy()
-            indexes = np.arange(gyro.shape[-1])
-            test_gyros[..., indexes, indexes] = 0
-
-            diag_check = np.isclose(test_gyros, 0).all()
-            same_check = ((gyro[..., 0, 0] == gyro[..., 1, 1]) & (gyro[..., 1, 1] == gyro[..., 2, 2])).all()
-            check = diag_check & same_check
-            if check:
-                gyro = gyro[..., 0, 0][()]
-
-    return gyro, check
-
-
-def point_dipole(pos, gyro_array, gyro_center):
-    """
-    Generate an array hyperfine couplings, assuming point dipole approximation.
-
-    Args:
-        pos (ndarray with shape (n, 3)): Relative position of the bath spins.
-        gyro_array (ndarray with shape (n,)): Array of the gyromagnetic ratios of the bath spins.
-
-        gyro_center (float or ndarray with shape (3, 3)):
-            gyromagnetic ratio of the central spin
-
-            **OR**
-
-            tensor corresponding to interaction between magnetic field and central spin.
-
-    Returns:
-        ndarray with shape (n, 3, 3): Array of hyperfine tensors.
-    """
-    identity = np.eye(3, dtype=np.float64)
-
-    try:
-        posxpos = np.einsum('...i,...j->...ij', pos, pos)
-    except ValueError:
-        posxpos = np.outer(pos, pos)
-
-    r = np.linalg.norm(pos, axis=-1)[..., np.newaxis, np.newaxis]
-    gyro_center, check = check_gyro(gyro_center)
-    gyro_array, check_array = check_gyro(gyro_array)
-
-    gyro_center = np.asarray(gyro_center)
-    gyro_array = np.asarray(gyro_array)
-
-    if check and check_array:
-
-        if gyro_center.shape and gyro_array.shape:
-            pref = gyro_center[:, np.newaxis] * gyro_array[np.newaxis, :]
-
-        else:
-            pref = gyro_center * gyro_array
-        out = -(3 * posxpos - identity * r ** 2) / (r ** 5)
-        out = out * pref.reshape(*pref.shape, 1, 1) * HBAR_MU0_O4PI / PI2
-        return out
-
-    out = -(3 * posxpos - identity * r ** 2) / (r ** 5) * HBAR_MU0_O4PI / PI2
-
-    if not check_array:
-        out = np.matmul(out, gyro_array)
-    else:
-        out *= gyro_array.reshape(*gyro_array.shape, 1, 1)
-    if not check:
-        out = np.matmul(gyro_center, out)
-    else:
-        out *= gyro_center.reshape(*gyro_center.shape, 1, 1)
-    return out
-
-
-def same_bath_indexes(barray_1, barray_2, error_range=0.2, ignore_isotopes=True):
-    """
-    Find indexes of the same array elements in two ``BathArray`` instances.
-
-    Args:
-        barray_1 (BathArray): First array.
-        barray_2 (BathArray): Second array.
-        error_range (float): If distance between positions in two arrays is smaller than ``error_range``
-            they are assumed to be the same.
-        ignore_isotopes (bool): True if ignore numbers in the name of the spins. Default True.
-
-    Returns:
-        tuple: tuple containing:
-
-            * **ndarray**: Indexes of the elements in the first array found in the second.
-            * **ndarray**: Indexes of the elements in the second array found in the first.
-
-    """
-    # counter_ext = 0
-    dist_matrix = np.linalg.norm(barray_1.xyz[:, np.newaxis, :] - barray_2.xyz[np.newaxis, :, :], axis=-1)
-
-    if ignore_isotopes:
-        tb_names = np.core.defchararray.strip(barray_1.N, '1234567890')
-        ab_names = np.core.defchararray.strip(barray_2.N, '1234567890')
-
-        same_names = tb_names[:, np.newaxis] == ab_names[np.newaxis, :]
-
-    else:
-        same_names = barray_1.N[:, np.newaxis] == barray_2.N[np.newaxis, :]
-
-    criteria = np.logical_and(dist_matrix < error_range, same_names)
-    indexes, ext_indexes = np.nonzero(criteria)
-
-    # Check for uniqueness. If several follow the criteria, use the first one appearing.
-    _, uind = np.unique(indexes, return_index=True)
-    indexes = indexes[uind]
-    ext_indexes = ext_indexes[uind]
-
-    return indexes, ext_indexes
-
-
-def update_bath(total_bath, added_bath, error_range=0.2, ignore_isotopes=True, inplace=True):
-    """
-    Update the ``BathArray`` with elements from the second array.
-
-    Args:
-
-        total_bath (BathArray): Array which contains elements that will be substituted.
-        added_bath (BathArray): Array with elements that will be used to substitute elements in ``total_bath``.
-
-        error_range (float): If distance between positions in two arrays is smaller than ``error_range``
-            they are assumed to be the same.
-
-        ignore_isotopes (bool): True if ignore numbers in the name of the spins. Default True.
-
-        inplace (bool): True if changes parameters of the ``total_bath`` array in place.
-            If False, returns copy of the array.
-
-    Returns:
-        BathArray: updated BathArray instance.
-    """
-    if not inplace:
-        total_bath = total_bath.copy()
-
-    indexes, ext_indexes = same_bath_indexes(total_bath, added_bath, error_range, ignore_isotopes)
-    neq = total_bath.nc != added_bath.nc
-    if neq and added_bath.nc != 1:
-        raise ValueError('Arrays correspond to different number of central spins.')
-
-    for n in added_bath.dtype.names:
-        if ignore_isotopes and n == 'N':
-            continue
-        if n == 'A' and neq:
-            total_bath[n][indexes, 0] = added_bath[n][ext_indexes]
-        else:
-            total_bath[n][indexes] = added_bath[n][ext_indexes]
-
-    return total_bath
-
-
-def transform(atoms, center=None, cell=None, rotation_matrix=None, style='col', inplace=True):
-    """
-    Coordinate transformation of BathArray.
-
-    Args:
-        atoms (BathArray): Array to be transformed.
-
-        center (ndarray with shape (3,)): (0, 0, 0) position of new coordinates in the initial frame.
-
-        cell (ndarray with shape (3, 3)): Cell vectors in cartesian coordinates
-            if initial coordinates of the ``atoms`` are in crystallographic reference frame.
-
-        rotation_matrix (ndarray with shape (3, 3)): Rotation matrix R of the **coordinate system**.
-
-            E.g. ``R @ [0, 0, 1] = [a, b, c]`` where ``[a, b, c]`` are coordinates of the z axis of the new coordinate
-            system in the old coordinate system.
-
-            Note, that rotaton is applied after transition from cell coordinates to the cartesian coordinates,
-            in which cell vectors are stored.
-
-        style (str): Can have two values: 'col' or 'row'.
-            Shows how ``cell`` and ``rotation_matrix`` matrices are given:
-
-                * if 'col', each column of the matrix is a vector in previous coordinates;
-                * if 'row' - each row is a new vector.
-
-            Default 'col'.
-
-        inplace (bool): If true, makes inplace changes to the provided array.
-
-    Returns:
-        BathArray: Transformed array with bath spins.
-    """
-
-    styles = ['col', 'row']
-    if style.lower() not in styles:
-        raise ValueError('Unsupported style of matrices. Available styles are: ' + ', '.join(*styles))
-
-    if not inplace:
-        atoms = atoms.copy()
-
-    if center is None:
-        center = np.zeros(3)
-
-    if not atoms.dtype.names:
-        atoms -= np.asarray(center)
-        atoms = rotate_coordinates(atoms, rotation=rotation_matrix, cell=cell, style=style)
-
-        return atoms
-
-    atoms['xyz'] -= np.asarray(center)
-
-    atoms['xyz'] = rotate_coordinates(atoms['xyz'], rotation=rotation_matrix, cell=cell, style=style)
-
-    if 'A' in atoms.dtype.names:
-        atoms['A'] = rotate_tensor(atoms['A'], rotation=rotation_matrix, style=style)
-
-    if 'Q' in atoms.dtype.names:
-        atoms['Q'] = rotate_tensor(atoms['Q'], rotation=rotation_matrix, style=style)
-
-    return atoms
-
-
-def _set_sd_attribute(array, attribute_name, initial_value):
-    value = np.asarray(initial_value)
-
-    if array.shape and value.shape == array.shape:
-        keys, ind = np.unique(array['N'], return_index=True)
-        values = value[ind]
-
-        for k, v in zip(keys, values):
-            _inner_set_attr(array.types, k, attribute_name, v)
-
-        return
-
-    if not array.shape:
-        _inner_set_attr(array.types, array, attribute_name, initial_value)
-
-        return
-
-    for k in np.unique(array['N']):
-        _inner_set_attr(array.types, k, attribute_name, initial_value)
-
-        return
-
-
-def _inner_set_attr(types, key, attr, value):
-    try:
-        setattr(types[key], attr, value)
-    except KeyError:
-        types[key] = (0, 0, 0)
-        setattr(types[key], attr, value)
-    return
-
-
-def _get_sd_attribute(array, attribute_name):
-    if not array.shape:
-        return getattr(array.types[array], attribute_name)
-
-    if attribute_name == 'h':
-        if array.size == 1:
-            return getattr(array.types[array[0]], attribute_name)
-
-        unique_names = np.unique(array.N)
-
-        if unique_names.size == 1:
-            return getattr(array.types[array[0]], attribute_name)
-
-        raise RuntimeError('Hamiltonian terms can be modified only for single spin type at a time')
-
-    if array.size == 1:
-        newarr = np.array([getattr(array.types[array.N[0]], attribute_name)])
-
-        if attribute_name == 'dim':
-            newarr = newarr.astype(int)
-
-        return newarr
-
-    unique_names = np.unique(array.N)
-
-    if unique_names.size == 1:
-        n = unique_names[0]
-        v = getattr(array.types[n], attribute_name)
-        if attribute_name == 'gyro' and isinstance(v, np.ndarray):
-            values = np.tile(v, reps=(array.size, 1, 1))
-        else:
-            if attribute_name == 'dim':
-                ones = np.ones(array.shape, dtype=int)
-            else:
-                ones = np.ones(array.shape, dtype=np.float64)
-            values = v * ones
-
-    else:
-
-        temp_values = []
-        check = True
-        for n in unique_names:
-            v = getattr(array.types[n], attribute_name)
-            if attribute_name == 'gyro' and isinstance(v, np.ndarray):
-                check = False
-            temp_values.append(v)
-
-        if check:
-            if attribute_name == 'dim':
-                values = np.empty(array.shape, dtype=np.float64)
-            else:
-                values = np.empty(array.shape, dtype=int)
-
-            for n, v in zip(unique_names, temp_values):
-                values[array.N == n] = v
-        else:
-            values = np.empty((array.size, 3, 3), dtype=np.float64)
-            for i, n in enumerate(unique_names):
-                v = temp_values[i]
-                if not isinstance(v, np.ndarray):
-                    temp_values[i] = np.eye(3, dtype=np.float64) * v
-                values[array.N == n] = v
-    return values
-
-
-def broadcast_array(array, root=0):
-    """
-    Using mpi4py broadcast ``BathArray`` or ``CenterArray`` to all processes.
-    Args:
-        array (BathArray or CenterArray): Array to broadcast.
-        root (int): Rank of the process to broadcast from.
-
-    Returns:
-        BathArray or CenterArray: Broadcasted array.
-    """
-    import mpi4py
-    comm = mpi4py.MPI.COMM_WORLD
-    rank = comm.Get_rank()
-
-    if rank == root:
-        parameters = vars(array)
-    else:
-        array = None
-        parameters = None
-
-    nbath = comm.bcast(array, root)
-    nparam = comm.bcast(parameters, root)
-
-    for k in nparam:
-        setattr(nbath, k, nparam[k])
-
-    return nbath
-
-
-class SpinType:
-    r"""
-    Class which contains properties of each spin type in the bath.
-
-    Args:
-        name (str): Name of the bath spin.
-        s (float): Total spin of the bath spin.
-
-            Default 0.
-
-        gyro (float): Gyromagnetic ratio in rad * kHz / G.
-
-            Default 0.
-
-        q (float): Quadrupole moment in barn (for s > 1/2).
-
-            Default 0.
-
-        detuning (float): Energy detuning from the zeeman splitting in kHz,
-            included as an extra :math:`+\omega \hat S_z` term in the Hamiltonian,
-            where :math:`\omega` is the detuning.
-
-            Default 0.
-
-
-    Attributes:
-
-        name (str): Name of the bath spin.
-        s (float): Total spin of the bath spin.
-        dim (int): Spin dimensionality = 2s + 1.
-
-        gyro (float): Gyromagnetic ratio in rad/(ms * G).
-        q (float): Quadrupole moment in barn (for s > 1/2).
-        detuning (float): Energy detuning from the zeeman splitting in kHz.
-
-    """
-
-    def __init__(self, name, s=0., gyro=0., q=0., detuning=0.):
-
-        self.name = name
-        self.s = s
-
-        self.gyro = gyro
-        self.q = q
-        self.detuning = detuning
-        self._h = None
-
-    def __eq__(self, obj):
-        if not isinstance(obj, SpinType):
-            return False
-
-        checks = (self.name == obj.name) & (self.s == obj.s) & (
-                self.gyro == obj.gyro) & (self.q == obj.q) & (self.detuning == obj.detuning)
-
-        return checks
-
-    @_add_args(_stevens_str_doc)
-    @property
-    def h(self):
-        if self._h is None:
-            self._h = {}
-        return self._h
-
-    @property
-    def name(self):
-        return self._name
-
-    @name.setter
-    def name(self, name):
-        self._name = name
-
-    @property
-    def s(self):
-        return self._s
-
-    @s.setter
-    def s(self, s):
-
-        try:
-            if isinstance(s, np.ndarray) and s.shape:
-                raise TypeError
-
-            self._s = float(s)
-            self._dim = int(2 * s + 1 + 1e-8)
-
-        except TypeError:
-            self._dim = np.asarray(2 * s + 1 + 1e-8).astype(np.int32)
-            self._s = np.asarray(s).astype(np.float64)
-
-    @property
-    def gyro(self):
-        return self._gyro
-
-    @gyro.setter
-    def gyro(self, gyro):
-        gyro, check = check_gyro(gyro)
-        self._gyro = gyro
-
-    @property
-    def q(self):
-        return self._q
-
-    @q.setter
-    def q(self, q):
-        self._q = q
-
-    @property
-    def detuning(self):
-        return self._detuning
-
-    @detuning.setter
-    def detuning(self, d):
-        try:
-            self._detuning = float(d)
-        except TypeError:
-            self._detuning = np.asarray(d).astype(np.float64)
-
-    @property
-    def dim(self):
-        return self._dim
-
-    def __repr__(self):
-        try:
-            base_message = f'{self.name}: ({self.s:.1f}, {self.gyro:.4f}'
-        except TypeError:
-            base_message = f'{self.name}: ({self.s}, {self.gyro}'
-
-        if np.asarray(self.q).any():
-            try:
-                m = f', {self.q:.4f}'
-            except TypeError:
-                m = f', {self.q}'
-            base_message += m
-
-        if np.asarray(self.detuning).any():
-            try:
-                m = f', {self.detuning:.4f}'
-            except TypeError:
-                m = f', {self.detuning}'
-            base_message += m
-
-        base_message += ')'
-
-        return base_message
-
-
-class SpinDict(UserDict):
-    """
-    Wrapper class for dictionary tailored for containing properties of the spin types.
-    Can take ``np.void`` or ``BathArray`` instances as keys.
-    Every entry is instance of the ``SpinType``.
-
-    Each entry of the ``SpinDict`` can be initianlized as follows:
-
-        * As a Tuple containing name (optional), spin, gyromagnetic ratio, quadrupole constant (optional)
-          and detuning (optional).
-        * As a ``SpinType`` instance.
-
-    Examples:
-
-        >>> types = SpinDict()
-        >>> types['1H'] = ('1H', 1 / 2, 26.7519)
-        >>> types['2H'] = 1, 4.1066, 0.00286
-        >>> types['3H'] = SpinType('3H', 1 / 2, 28.535, 0)
-        >>> print(types)
-        SpinDict({'1H': (1H, 0.5, 26.7519, 0.0), '2H': (2H, 1, 4.1066, 0.00286), '3H': (3H, 0.5, 28.535, 0)})
-
-    If ``SpinType`` of the given bath spin is not provided, when requested
-    ``SpinDict`` will try to find information about the bath spins in the ``common_isotopes``.
-
-    If found, adds an entry to the given ``SpinDict`` instance and
-    returns it. Otherwise ``KeyError`` is raised.
-
-    To initiallize several ``SpinType`` entries one can use ``add_types`` method.
-
-    Args:
-        *args: Any numbers of arguments which could initialize ``SpinType`` instances.
-        **kwargs: Any numbers of keyword arguments which could initialize ``SpinType`` instances.
-            For details see ``SpinDict.add_type`` method.
-
-    """
-
-    def __init__(self, *args, **kwargs):
-        super(SpinDict, self).__init__()
-        self.add_type(*args, **kwargs)
-
-    def __delitem__(self, key):
-        try:
-            super().__delitem__(key)
-        except TypeError:
-            if key.shape:
-                try:
-                    names = key['N']
-                except IndexError:
-                    names = key
-                for k in names:
-                    super().__delitem__(k)
-                return
-
-            k = key[()]
-            try:
-                k = k['N']
-            except TypeError:
-                pass
-            super().__delitem__(k)
-
-    def __setitem__(self, key, value):
-        try:
-            value = _check_key_spintype(key, value)
-            super().__setitem__(key, value)
-
-        except (TypeError, ValueError):
-            key = np.asarray(key)
-            if key.shape:
-                try:
-                    names = key['N']
-                except IndexError:
-                    names = key
-
-                for k, v in zip(names, value):
-                    v = _check_key_spintype(k, v)
-                    super().__setitem__(k, v)
-                return
-
-            k = key[()]
-
-            try:
-                k = k['N']
-            except TypeError:
-                pass
-
-            value = _check_key_spintype(k, value)
-            super().__setitem__(k, value)
-
-    def __getitem__(self, key):
-
-        try:
-            key = key[()]
-            return self._super_get_item(key['N'])
-            # self._super_get_item(key)
-
-        except (TypeError, IndexError):
-            try:
-                return self._super_get_item(key)
-            except TypeError:
-
-                if key.dtype.names:
-                    key = key['N']
-
-                key = np.asarray(key)
-                if key.size == 1:
-                    n = key[0]
-                    spins = np.array([self._super_get_item(n).s])
-                    gyros = np.array([self._super_get_item(n).gyro])
-                    quads = np.array([self._super_get_item(n).q])
-                    detus = np.array([self._super_get_item(n).detuning])
-                    return SpinType(key, s=spins, gyro=gyros, q=quads, detuning=detus)
-                else:
-                    raise TypeError('Unsupported key.')
-
-                # unique_names = np.unique(key)
-                #
-                # if unique_names.size == 1:
-                #     n = unique_names[0]
-                #     ones = np.ones(key.shape, dtype=np.float64)
-                #
-                #     spins = self._super_get_item(n).s * ones
-                #     gyros = self._super_get_item(n).gyro * ones
-                #     quads = self._super_get_item(n).q * ones
-                #     detus = self._super_get_item(n).detuning * ones
-                #
-                # else:
-                #     spins = np.empty(key.shape, dtype=np.float64)
-                #     gyros = np.empty(key.shape, dtype=np.float64)
-                #     quads = np.empty(key.shape, dtype=np.float64)
-                #     detus = np.empty(key.shape, dtype=np.float64)
-                #
-                #     for n in unique_names:
-                #         spins[key == n] = self._super_get_item(n).s
-                #         gyros[key == n] = self._super_get_item(n).gyro
-                #         quads[key == n] = self._super_get_item(n).q
-                #         detus[key == n] = self._super_get_item(n).detuning
-                #
-                # return SpinType(key, s=spins, gyro=gyros, q=quads, detuning=detus)
-
-                # params = {}
-                # unique_names = np.unique(key)
-                # first_name = unique_names[0]
-                # first_dict = vars(self._super_get_item(first_name))
-                #
-                # if unique_names.size == 1:
-                #     for k in first_dict:
-                #         params[k] = np.array([first_dict[k]]*key.size).reshape(key.shape)
-                #     return SpinType(**params)
-                #
-                # for k in first_dict:
-                #     params[k] = np.empty(key.shape, dtype=type(first_dict[k]))
-                #     params[k][key == first_name] = getattr(self._super_get_item(first_name), k)
-                #
-                # for n in unique_names[1:]:
-                #     for k in params:
-                #         params[k][key == n] = getattr(self._super_get_item(n), k)
-                # return SpinType(**params)
-
-    # adding two objects
-    def __add__(self, obj):
-        new_obj = SpinDict()
-        keys_1 = list(self.keys())
-        keys_2 = list(obj.keys())
-
-        for k in {*keys_1, *keys_2}:
-
-            if (k in keys_1) and (k in keys_2):
-                assert obj[k] == self[k], f'Error, type {k} has different properties in provided types'
-                new_obj[k] = self[k]
-
-            elif k in keys_1:
-                new_obj[k] = self[k]
-            else:
-                new_obj[k] = obj[k]
-        return new_obj
-
-    def __repr__(self):
-        message = f"{type(self).__name__}("
-        for k in self.data:
-            message += f"{self.data[k]}, "
-            if len(message) > 75:
-                message += '..., '
-                break
-
-        message = message[:-2] + ')'
-
-        return message
-
-    def _super_get_item(self, n):
-        try:
-            return super().__getitem__(n)
-        except KeyError:
-            if not n in common_isotopes:
-                raise KeyError(_spin_not_found_message(n))
-            super().__setitem__(n, copy.copy(common_isotopes[n]))
-            return super().__getitem__(n)
-
-    def add_type(self, *args, **kwargs):
-        """
-        Add one or several spin types to the spin dictionary.
-
-        Args:
-            *args:
-                Any numbers of arguments which could initialize ``SpinType`` instances.
-                Accepted arguments:
-
-                    * Tuple containing name, spin, gyromagnetic ratio, quadrupole constant (optional)
-                      and detuning (optional).
-                    * ``SpinType`` instance.
-
-                Can also initialize one instance of ``SpinType`` if each argument corresponds to
-                each positional argument necessary to initiallize.
-
-            **kwargs: Any numbers of keyword arguments which could initialize ``SpinType`` instances.
-                Usefull as an alternative for updating the dictionary. for each keyword argument adds an entry
-                to the ``SpinDict`` with the same name as keyword.
-
-        Examples:
-            >>> types = SpinDict()
-            >>> types.add_type('1H', 1 / 2, 26.7519)
-            >>> types.add_type(('1H_det', 1 / 2, 26.7519, 10), ('2H', 1, 4.1066, 0.00286),
-            >>>                 SpinType('3H', 1 / 2, 28.535, 0), e=(1 / 2, 6.7283, 0))
-            >>> print(types)
-            SpinDict(1H: (1H, 0.5, 26.7519), 1H_det: (1H_det, 0.5, 26.7519, 10),
-            2H: (2H, 1, 4.1066, 0.00286), 3H: (3H, 0.5, 28.535), e: (e, 0.5, 6.7283))
-
-        """
-        keys = []
-        try:
-            st = SpinType(*args, **kwargs)
-            self[st.name] = st
-            return
-        except TypeError:
-            try:
-                for nuc in args:
-                    if isinstance(nuc, SpinType):
-                        key = nuc.name
-                        self[key] = nuc
-                        keys.append(key)
-                    elif isinstance(nuc, Mapping):
-                        self.update(nuc)
-                        keys += list(nuc.keys())
-                    else:
-                        key = nuc[0]
-                        self[key] = SpinType(*nuc)
-                        keys.append(key)
-            except TypeError:
-                for k in keys:
-                    self.pop(k)
-                self[args[0]] = SpinType(*args)
-            for nuc in kwargs:
-                self[nuc] = kwargs[nuc]
-
-
-def _check_key_spintype(k, v):
-    if isinstance(v, SpinType):
-        return v
-
-    if v[0] == k:
-        v = SpinType(*v)
-    else:
-        v = SpinType(k, *v)
-    return v
-
-
-_spin_not_found_message = lambda x: 'Spin type for {} was not provided and was not found in common isotopes.'.format(x)
-
-import pandas as pd
-
-# try:
-#     url = 'https://raw.githubusercontent.com/StollLab/EasySpin/main/easyspin/private/isotopedata.txt'
-#     all_spins = pd.read_csv(url, delim_whitespace=True, header=None, comment='%',
-#                             names=['protons', 'nucleons', 'radioactive', 'symbol', 'name', 'spin', 'g', 'conc', 'q'])
-# except:
-import os
-
-__location__ = os.path.realpath(
-    os.path.join(os.getcwd(), os.path.dirname(__file__)))
-filepath = os.path.join(__location__, 'isotopes.txt')
-all_spins = pd.read_csv(filepath, delim_whitespace=True, header=None, comment='%',
-                        names=['protons', 'nucleons', 'radioactive', 'symbol', 'name', 'spin', 'g', 'conc', 'q'])
-
-# only stable isotopes with nonzero spins
-spins = all_spins[(all_spins['spin'] > 0) & (all_spins['conc'] > 0)]
-
-_names = spins['nucleons'].astype(str) + spins['symbol']
-_gyros = spins['g'] / HBAR_SI * NUCLEAR_MAGNETON / 1e7
-_quads = spins['q']
-_spins = spins['spin']
-
-_mi = pd.MultiIndex.from_arrays([spins['symbol'], _names])
-_ser = pd.Series((spins['conc'] / 100).values, index=_mi)
-
-common_concentrations = {level: _ser.xs(level).to_dict() for level in _ser.index.levels[0]}
-"""
-dict: Nested dict containing natural concentrations of the stable nuclear isotopes.  
-"""
-
-# Dictionary of the common isotopes. Placed in this file to avoid circular dependency
-common_isotopes = SpinDict(*zip(_names, _spins, _gyros, _quads))
-"""
-SpinDict: An instance of the ``SpinDict`` dictionary, containing properties for the most of the common isotopes with 
-nonzero spin.
-The isotope is considered common if it is stable and has nonzero concentration in nature.  
-"""
-
-# electron spin
-common_isotopes['e'] = SpinType('e', 1 / 2, ELECTRON_GYRO, 0)
-# allias for common_isotopes
-ci = common_isotopes
+import copy
+import warnings
+from collections import UserDict
+from collections.abc import Mapping
+
+import numpy as np
+from numpy.lib.recfunctions import repack_fields
+from pycce.bath.map import InteractionMap
+from pycce.bath.state import BathState
+from pycce.constants import HBAR_MU0_O4PI, ELECTRON_GYRO, HBAR_SI, NUCLEAR_MAGNETON, PI2
+from pycce.utilities import gen_state_list, vector_from_s, rotate_coordinates, rotate_tensor, _add_args
+
+HANDLED_FUNCTIONS = {}
+
+_set_str_kinds = {'U', 'S'}
+
+_stevens_str_doc = r"""
+            dict: Dictionary with additional spin Hamiltonian parameters.
+            Key denotes the product of spin operators as:
+            
+            Either a string containing ``x, y, z, +, -``  where each symbol is a corresponding spin operator:
+            
+                - ``x`` == :math:`S_x`
+                - ``y`` == :math:`S_y`
+                - ``z`` == :math:`S_z`
+                - ``p`` == :math:`S_+`
+                - ``m`` == :math:`S_-`
+            
+            Several symbols is a product of those spin operators.
+            
+            Or a tuple with indexes (k, q) for Stevens operators
+            (see https://www.easyspin.org/documentation/stevensoperators.html).
+            
+            The item is the coupling parameter in float.
+            
+            Examples:
+            
+                - ``d['pm'] = 2000`` corresponds to the Hamiltonian term
+                  :math:`\hat H_{add} = A \hat S_+ \hat S_-` with :math:`A = 2` MHz.
+            
+                - ``d[2, 0] = 1.5e6`` corresponds to Stevens operator
+                  :math:`B^q_k \hat O^q_k = 3 \hat S_z - s(s+1) \hat I`
+                  with :math:`k = 2`, :math:`q = 0`, and :math:`B^q_k = 1.5` GHz. """
+
+
+class BathArray(np.ndarray):
+    """
+    Subclass of ``ndarray`` containing information about the bath spins.
+
+    The subclass has fixed structured datatype::
+
+         _dtype_bath = np.dtype([('N', np.unicode_, 16),
+                                 ('xyz', np.float64, (3,)),
+                                 ('A', np.float64, (3, 3)),
+                                 ('Q', np.float64, (3, 3))])
+
+    Accessing different fields results in the ``ndarray`` view.
+
+    Each of the fields can be accessed as the attribute of the ``BathArray`` instance and modified accordingly.
+    In addition to the name fields, the information of the bath spin types is stored in the ``types`` attribute.
+    All of the items in ``types`` can be accessed as attributes of the BathArray itself.
+
+    Examples:
+        Generate empty ``BathArray`` instance.
+
+        >>> ba = BathArray((3,))
+        >>> print(ba)
+        [('', [0., 0., 0.], [[0., 0., 0.], [0., 0., 0.], [0., 0., 0.]], [[0., 0., 0.], [0., 0., 0.], [0., 0., 0.]])
+         ('', [0., 0., 0.], [[0., 0., 0.], [0., 0., 0.], [0., 0., 0.]], [[0., 0., 0.], [0., 0., 0.], [0., 0., 0.]])
+         ('', [0., 0., 0.], [[0., 0., 0.], [0., 0., 0.], [0., 0., 0.]], [[0., 0., 0.], [0., 0., 0.], [0., 0., 0.]])]
+
+        Generate BathArray from the set of arrays:
+
+        >>> import numpy as np
+        >>> ca = np.random.random((2, 3))
+        >>> sn = ['1H', '2H']
+        >>> hf = np.random.random((2, 3, 3))
+        >>> ba = BathArray(ca=ca, hf=hf, sn=sn)
+        >>> print(ba.N, ba.types)
+        ['1H' '2H'] SpinDict(1H: (1H, 0.5, 26.7519), 2H: (2H, 1, 4.1066, 0.00286))
+
+    .. warning::
+        Due to how structured arrays work, if one uses a boolean array to access an subarray,
+        and then access the name field, the initial array *will not change*.
+
+        Example:
+
+            >>> ha = BathArray((10,), sn='1H')
+            >>> print(ha.N)
+            ['1H' '1H' '1H' '1H' '1H' '1H' '1H' '1H' '1H' '1H']
+            >>> bool_mask = np.arange(10) % 2 == 0
+            >>> ha[bool_mask]['N'] = 'e'
+            >>> print(ha.N)
+            ['1H' '1H' '1H' '1H' '1H' '1H' '1H' '1H' '1H' '1H']
+
+            To achieve the desired result, one should first access the name field and only then apply the boolean mask:
+
+            >>> ha['N'][bool_mask] = 'e'
+            >>> print(ha.N)
+            ['e' '1H' 'e' '1H' 'e' '1H' 'e' '1H' 'e' '1H']
+
+    Each bath spin can initiallized in some specific state accessing the ``.state`` attribute. It takes
+    both state vectors and density matrices as values. See ``.state`` attribute documentation for details.
+
+    Args:
+        shape (tuple): Shape of the array.
+
+        array (array-like):
+            Either an unstructured array with shape (n, 3) containing coordinates of bath spins as rows OR
+            structured ndarray with the same fields as the datatype of the bath.
+
+        name (array-like):
+            Array of the bath spin name.
+
+        hyperfines (array-like):
+            Array of the hyperfine tensors with shape (n, 3, 3).
+
+        quadrupoles (array-like):
+            Array of the quadrupole tensors with shape (n, 3, 3).
+
+        efg (array-like):
+            Array of the electric field gradients with shape (n, 3, 3) for each bath spin.
+            Used to compute Quadrupole tensors for spins >= 1.
+            Requires the spin types either be found in ``common_isotopes`` or specified with ``types`` argument.
+
+        types (SpinDict):
+            SpinDict or input to create one.
+            Contains either SpinTypes of the bath spins or tuples which will initialize those.
+            See ``pycce.bath.SpinDict`` documentation for details.
+
+        imap (InteractionMap):
+            Instance of InteractionMap containing user defined
+            interaction tensors between bath spins stored in the array.
+
+        ca (array-like):
+            Shorthand notation for ``array`` argument.
+
+        sn (array-like):
+            Shorthand notation for ``name`` argument.
+
+        hf (array-like):
+            Shorthand notation for ``hyperfines`` argument.
+
+        q (array-like):
+            Shorthand notation for ``quadrupoles`` argument.
+
+    """
+
+    _dtype_names = ('N', 'xyz', 'A', 'Q')
+
+    def __new__(subtype, shape=None, array=None,
+                names=None, hyperfines=None, quadrupoles=None,
+                types=None, imap=None,
+                ca=None, sn=None, hf=None, q=None, efg=None, state=None,
+                center=1):
+        # Create the ndarray instance of our type, given the usual
+        # ndarray input arguments. This will call the standard
+        # ndarray constructor, but return an object of our type.
+        # It also triggers a call to BathArray.__array_finalize__
+        if center == 1:
+            atupl = (3, 3)
+        else:
+            atupl = (center, 3, 3)
+
+        _dtype_bath = np.dtype([('N', np.unicode_, 16),
+                                ('xyz', np.float64, (3,)),
+                                ('A', np.float64, atupl),
+                                ('Q', np.float64, (3, 3)),
+                                # ('state', object),
+                                # ('proj', np.float64),
+                                ])
+
+        if array is None and ca is not None:
+            array = ca
+
+        if names is None and sn is not None:
+            names = sn
+
+        if hyperfines is None and hf is not None:
+            hyperfines = hf
+
+        if quadrupoles is None and q is not None:
+            quadrupoles = q
+
+        if shape is not None:
+            # set the new 'info' attribute to the value passed
+            obj = super(BathArray, subtype).__new__(subtype, shape, dtype=_dtype_bath)
+        else:
+
+            for a in (array, hyperfines, quadrupoles):
+                if a is not None:
+                    try:
+                        obj = super(BathArray, subtype).__new__(subtype, (np.asarray(a).shape[0],),
+                                                                dtype=_dtype_bath)
+                    except IndexError:  # Empty tuple
+                        obj = super(BathArray, subtype).__new__(subtype, np.asarray(a).shape,
+                                                                dtype=_dtype_bath)
+                    break
+            else:
+                raise ValueError('No shape provided')
+
+        obj.types = SpinDict()
+        obj.imap = imap
+
+        obj._state = BathState(obj.size)
+
+        if state is not None:
+            obj.state = state
+
+        # obj.__projected_state = np.zeros(obj.shape, dtype=np.float64)
+
+        if types is not None:
+            try:
+                obj.add_type(**types)
+            except TypeError:
+                obj.add_type(*types)
+
+        if array is not None:
+            array = np.asarray(array)
+            if array.dtype.names is not None:
+                for n in array.dtype.names:
+                    obj[n] = array[n]
+            else:
+                obj['xyz'] = array.reshape(-1, 3)
+
+        if names is not None:
+            obj['N'] = np.asarray(names).reshape(-1)
+        if hyperfines is not None:
+            obj['A'] = np.asarray(hyperfines).reshape(-1, *atupl)
+        if quadrupoles is not None:
+            obj['Q'] = np.asarray(quadrupoles).reshape(-1, 3, 3)
+        elif efg is not None:
+            obj.from_efg(efg)
+
+        # Finally, we must return the newly created object:
+        return obj
+
+    def __array_finalize__(self, obj):
+        # ``self`` is a new object resulting from
+        # ndarray.__new__(BathArray, ...), therefore it only has
+        # attributes that the ndarray.__new__ constructor gave it -
+        # i.e. those of a standard ndarray.
+        #
+        # We could have got to the ndarray.__new__ call in 3 ways:
+        # From an explicit constructor - e.g. InfoArray():
+        #    obj is None
+        #    (we're in the middle of the BathArray.__new__
+        #    constructor, and BathArray stuff will be set when we return to
+        #    BathArray.__new__)
+        if obj is None: return
+        # From view casting - e.g arr.view(BathArray):
+        #    obj is arr
+        #    (type(obj) can be BathArray)
+        # From new-from-template - e.g arr[:3]
+        #    type(obj) is BathArray
+        #
+        # Note that it is here, rather than in the __new__ method,
+        # that we set the default value for 'types', because this
+        # method sees all creation of default objects - with the
+        # BathArray.__new__ constructor, but also with
+        # arr.view(BathArray).
+        # if obj.dtype.names != self._dtype_names:
+        #     warnings.warn('Trying to view array with unknown dtype as BathArray. '
+        #                   'This can lead to unexpected results.',
+        #                   RuntimeWarning, stacklevel=2)
+
+        self.types = getattr(obj, 'types', None)
+        self.imap = getattr(obj, 'imap', None)
+        self._state = getattr(obj, '_state', None)
+        # We do not need to return anything
+
+    def __array_function__(self, func, types, args, kwargs):
+
+        if func not in HANDLED_FUNCTIONS:
+            if not all(issubclass(t, np.ndarray) for t in types):
+                # Defer to any non-subclasses that implement __array_function__
+                return NotImplemented
+            # Use NumPy's private implementation without __array_function__
+            # dispatching
+            return func._implementation(*args, **kwargs)
+        # Note: this allows subclasses that don't override
+        # __array_function__ to handle MyArray objects
+        if not any(issubclass(t, BathArray) for t in types):
+            return NotImplemented
+
+        return HANDLED_FUNCTIONS[func](*args, **kwargs)
+
+    def sort(self, axis=-1, kind=None, order=None):
+        """
+        Sort array in-place. Is implemented only when imap is None. Otherwise use ``np.sort``.
+        """
+        if self.imap is None:
+            super().sort(axis=axis, kind=kind, order=order)
+        else:
+            raise NotImplementedError('Inplace sort is implemented only when .imap is None')
+
+    @_add_args(_stevens_str_doc)
+    @property
+    def h(self):
+        return _get_sd_attribute(self, 'h')
+
+    @property
+    def name(self):
+        """
+        ndarray: Array of the ``name`` attribute for each spin in the array from ``types`` dictionary.
+
+        .. note::
+            While the value of this attribute should be the same as the ``N`` field of the BathArray instance,
+            ``.name`` *should not* be used for production as it creates a *new* array from ``types`` dictionary.
+        """
+        return _get_sd_attribute(self, 'name')
+
+    @name.setter
+    def name(self, initial_value):
+        _set_sd_attribute(self, 'name', initial_value)
+
+    @property
+    def s(self):
+        """
+        ndarray: Array of the ``spin`` (spin value) attribute for each spin in the array from ``types`` dictionary.
+        """
+        return _get_sd_attribute(self, 's')
+
+    @s.setter
+    def s(self, initial_value):
+        _set_sd_attribute(self, 's', initial_value)
+
+    @property
+    def dim(self):
+        """
+        ndarray: Array of the ``dim`` (dimensions of the spin) attribute
+            for each spin in the array from ``types`` dictionary.
+        """
+        return _get_sd_attribute(self, 'dim')
+
+    @property
+    def gyro(self):
+        """
+        ndarray: Array of the ``gyro`` (gyromagnetic ratio)
+            attribute for each spin in the array from ``types`` dictionary.
+        """
+        return _get_sd_attribute(self, 'gyro')
+
+    @gyro.setter
+    def gyro(self, initial_value):
+        _set_sd_attribute(self, 'gyro', initial_value)
+
+    @property
+    def q(self):
+        """
+        ndarray: Array of the ``q`` (quadrupole moment)
+            attribute for each spin in the array from ``types`` dictionary.
+        """
+        return _get_sd_attribute(self, 'q')
+
+    @q.setter
+    def q(self, initial_value):
+        _set_sd_attribute(self, 'q', initial_value)
+
+    @property
+    def detuning(self):
+        """
+        ndarray: Array of the ``detuning``
+            attribute for each spin in the array from ``types`` dictionary.
+        """
+        return _get_sd_attribute(self, 'detuning')
+
+    @detuning.setter
+    def detuning(self, initial_value):
+        _set_sd_attribute(self, 'detuning', initial_value)
+
+    @property
+    def x(self):
+        """
+        ndarray: Array of x coordinates for each spin in the array (``bath['xyz'][:, 0]``).
+        """
+        return self['xyz'][..., 0]
+
+    @x.setter
+    def x(self, val):
+        self['xyz'][..., 0] = val
+
+    @property
+    def y(self):
+        """
+        ndarray: Array of y coordinates for each spin in the array (``bath['xyz'][:, 1]``).
+        """
+        return self['xyz'][..., 1]
+
+    @y.setter
+    def y(self, val):
+        self['xyz'][..., 1] = val
+
+    @property
+    def z(self):
+        """
+        ndarray: Array of z coordinates for each spin in the array (``bath['xyz'][:, 2]``).
+        """
+        return self['xyz'][..., 2]
+
+    @z.setter
+    def z(self, val):
+        self['xyz'][..., 2] = val
+
+    @property
+    def N(self):
+        """
+        ndarray: Array of name for each spin in the array (``bath['N']``).
+        """
+        return self['N']
+
+    @N.setter
+    def N(self, val):
+        self['N'] = val
+
+    @property
+    def xyz(self):
+        """
+        ndarray: Array of coordinates for each spin in the array (``bath['xyz']``).
+        """
+        return self['xyz']
+
+    @xyz.setter
+    def xyz(self, val):
+        self['xyz'] = val
+
+    @property
+    def A(self):
+        """
+        ndarray: Array of hyperfine tensors for each spin in the array (``bath['A']``).
+        """
+        return self['A']
+
+    @A.setter
+    def A(self, val):
+        self['A'] = val
+
+    @property
+    def Q(self):
+        """
+        ndarray: Array of quadrupole tensors for each spin in the array (``bath['Q']``).
+        """
+        return self['Q']
+
+    @Q.setter
+    def Q(self, val):
+        self['Q'] = val
+
+    @property
+    def nc(self):
+        """int: Number of central spins."""
+        selfdim = len(self.shape)
+        return self.A.shape[selfdim] if len(self.A.shape) == selfdim + 3 else 1
+
+    @property
+    def state(self):
+        """
+        BathState: Array of the bath spin states.
+        Can have three types of entries:
+
+            - *None*. If entry is *None*, assumes fully random density matrix. Default value.
+            - ndarray with shape (s,). If entry is vector, corresponds to the pure state of the spin.
+            - ndarray with shape (s, s). If entry is a matrix, corresponds to the density matrix of the spin.
+
+        Examples:
+
+            >>> print(ba.state)
+            [None None]
+            >>> ba[0].state = np.array([0, 1])
+            >>> print(ba.state)
+            [array([0, 1]) None]
+        """
+        return self._state
+
+    @state.setter
+    def state(self, rho):
+        self._state[...] = rho
+
+    @property
+    def proj(self):
+        """
+        ndarray: Array of :math:`S_z` projections of the bath spin states.
+        """
+        return self.state.proj
+
+    @proj.setter
+    def proj(self, rho):
+        # rho can be either (on the example of s = 1)
+        # projection of pure state:  rho = 1 for ms = 1
+        # pure state: rho = [0,0,1] for ms = - 1
+        # density matrix rho: = [[0,0,0],[0,1,0],[0,0,0]] for ms = 0
+        rho = np.asarray(rho)
+
+        if not rho.shape:
+            # assume s is int or float showing the spin projection in the pure state
+
+            d = self.dim
+            if not self.shape:
+                rho = vector_from_s(rho, d)
+            else:
+                if (d == d[0]).all():
+                    d = d[0]
+                    rho = np.broadcast_to(vector_from_s(rho, d), self.shape + (d,))
+                else:
+                    rho = [vector_from_s(rho, d_i) for d_i in d]
+        else:
+            rho = gen_state_list(rho, np.broadcast_to(self.dim, self.shape))
+        self._state[...] = rho
+
+    @property
+    def has_state(self):
+        """
+        ndarray: Bool array. True if given spin was initialized with a state, False otherwise.
+        """
+        return self.state.has_state
+
+    def __getitem__(self, item):
+        if isinstance(item, (int, np.int32, np.int64)):
+            item = (Ellipsis, item)
+            obj = np.ndarray.__getitem__(self, item)
+            # obj._state = self._state[item]
+            obj._state = self._state._get_state(item)
+
+            return obj
+
+        elif isinstance(item, tuple) and not item:
+            return np.ndarray.__getitem__(self, item)
+        #     else:
+        #         item = (Ellipsis,) + item
+        #         obj = np.ndarray.__getitem__(self, item)
+        #         # obj._state = self._state[item]
+        #         return obj
+
+        # if string then return ndarray view of the field
+        elif isinstance(item, (str, np.str_)):
+            try:
+                value = self.view(np.ndarray).__getitem__(item)
+
+                if not value.shape:
+                    return value[()]
+
+                return value
+
+            except ValueError:
+                return self[self['N'] == item]
+
+        else:
+
+            obj = np.ndarray.__getitem__(self, item)
+
+            try:
+                obj._state = self._state._get_state(item)
+
+                if self.imap is not None:
+                    if not isinstance(item, tuple):
+
+                        if isinstance(item, slice):
+                            item = np.arange(self.size)[item]
+                        smap = self.imap.subspace(item)
+                        if smap:
+                            obj.imap = smap
+
+            except AttributeError:
+                pass
+
+            return obj
+
+    def __setitem__(self, key, val):
+        np.ndarray.__setitem__(self, key, val)
+
+        if isinstance(val, str):
+            if val not in self.types.keys():
+                try:
+                    self.types[val] = copy.copy(common_isotopes[val])
+                except KeyError:
+                    warnings.warn(_spin_not_found_message(val), stacklevel=2)
+            return
+
+        elif isinstance(val, (int, float, complex)):
+            return
+
+        val = np.asarray(val)
+
+        if (val.dtype.names is not None) and ('N' in val.dtype.names):
+            val = val['N']
+
+        if val.dtype.kind in _set_str_kinds:
+            if not val.shape:
+                n = val[()]
+                if n not in self.types.keys():
+                    try:
+                        self.types[n] = copy.copy(common_isotopes[n])
+                    except KeyError:
+                        warnings.warn(_spin_not_found_message(n), stacklevel=2)
+                return
+
+            for n in np.unique(val):
+                if n not in self.types.keys():
+                    try:
+                        self.types[n] = copy.copy(common_isotopes[n])
+                    except KeyError:
+                        warnings.warn(_spin_not_found_message(n), stacklevel=2)
+            return
+
+    def __eq__(self, other):
+        try:
+
+            xyzs = (self['xyz'] == other['xyz']).all(axis=-1)
+            hfs = (self['A'] == other['A']).reshape(*self.shape, -1).all(axis=-1)
+            qds = (self['Q'] == other['Q']).reshape(*self.shape, -1).all(axis=-1)
+
+            return xyzs & hfs & qds
+
+        except (IndexError, TypeError):
+            return super().__eq__(other)
+
+    def add_type(self, *args, **kwargs):
+        """
+        Add spin type to the ``types`` dictionary.
+
+        Args:
+            *args: Any number of positional inputs to create ``SpinDict`` entries.
+                E.g. the tuples of form (name :obj:`str`, spin :obj:`float`, gyro :obj:`float`, q :obj:`float`).
+            **kwargs: Any number of keyword inputs to create ``SpinDict`` entries.
+                E.g. name = (spin, gyro, q).
+
+        For details and allowed inputs see ``SpinDict`` documentation.
+
+        Returns:
+            SpinDict: A view of ``self.types`` instance.
+        """
+        self.types.add_type(*args, **kwargs)
+
+    def add_interaction(self, i, j, tensor):
+        """
+        Add interactions tensor between bath spins with indexes ``i`` and ``j``.
+
+        .. note::
+
+            If called from the subarray this method **does not** change the tensors of the total BathArray.
+
+        Args:
+            i (int or ndarray (n,) ):
+                Index of the first spin in the pair or array of the indexes of the first spins in n pairs.
+            j (int or ndarray with shape (n,)):
+                Index of the second spin in the pair or array of the indexes of the second spins in n pairs.
+            tensor (ndarray with shape (3,3) or (n, 3,3)):
+                Interaction tensor between the spins i and j or array of tensors.
+
+        """
+        if self.imap is None:
+            self.imap = InteractionMap(i, j, tensor)
+            # self.imap[i, j] = tensor
+        else:
+            self.imap[i, j] = tensor
+
+    def update(self, ext_bath, error_range=0.2, ignore_isotopes=True, inplace=True):
+        """
+        Update the properties of the spins in the array using data from other ``BathArray`` instance.
+        For each spin in ``ext_bath`` check whether there is such spin in the array that has the same position
+        within allowed error range given by ``error_range`` and has the same name.
+        If such spins is found in the array, then it's coordinates, hyperfine tensor and quadrupole tensor
+        are updated using the values of the spin in the ``ext_bath`` object.
+
+        If ``ignore_isotopes`` is true, then the name check ignores numbers in the name of the spins.
+
+        Args:
+            ext_bath (BathArray): Array of the new spins.
+
+            error_range (float): +- distance in Angstrom within which two positions are considered to be the same.
+                Default is 0.2 A.
+
+            ignore_isotopes (bool): True if ignore numbers in the name of the spins. Default True.
+
+            inplace (bool): True if changes parameters of the array in place. If False, returns copy of the array.
+
+        Returns:
+            BathArray: updated BathArray instance.
+        """
+        bath = update_bath(self, ext_bath, error_range, ignore_isotopes, inplace)
+        return bath
+
+    def transform(self, center=None, cell=None, rotation_matrix=None, style='col', inplace=True):
+        """
+        Coordinate transformation of BathArray.
+
+        Args:
+            center (ndarray with shape (3,)): (0, 0, 0) position of new coordinates in the initial frame.
+
+            cell (ndarray with shape (3, 3)): Cell vectors in cartesian coordinates
+                if initial coordinates of the ``atoms`` are in crystallographic reference frame.
+
+            rotation_matrix (ndarray with shape (3, 3)): Rotation matrix R of the **coordinate system**.
+
+                E.g. ``R @ [0, 0, 1] = [a, b, c]`` where ``[a, b, c]`` are
+                coordinates of the z axis of the new coordinate
+                system in the old coordinate system.
+
+                Note, that rotation is applied after transition from cell coordinates to the cartesian coordinates,
+                in which cell vectors are stored.
+
+            style (str): Can have two values: 'col' or 'row'.
+                Shows how ``cell`` and ``rotation_matrix`` matrices are given:
+
+                    * if 'col', each column of the matrix is a vector in previous coordinates;
+                    * if 'row' - each row is a new vector.
+
+                Default is 'col'.
+
+            inplace (bool): If true, makes inplace changes to the provided array.
+
+        Returns:
+            BathArray: Transformed array with bath spins.
+        """
+
+        bath = transform(self, center=center, cell=cell, rotation_matrix=rotation_matrix,
+                         style=style, inplace=inplace)
+        return bath
+
+    def from_center(self, center, inplace=True, cube=None, which=0, **kwarg):
+        """
+        Generate hyperfine couplings using either the point dipole approximation or spin density in the .cube format,
+        with the information from the CenterArray instance.
+
+        Args:
+            center (CenterArray): Array, containing properties of the central spin
+
+            inplace (bool): True if changes parameters of the array in place. If False, returns copy of the array.
+
+            cube (Cube or iterable of Cubes): An instance of ``Cube`` object,
+                which contains spatial distribution of spin density of central spins.
+                For details see documentation of ``Cube`` class.
+
+            which (int): If ``cube`` is a single Cube instance,
+                this is an index of the central spin it corresponds to.
+
+            **kwarg: Additional arguments for .from_cube method.
+
+        Returns:
+            BathArray: Updated BathArray instance.
+
+        """
+        if inplace:
+            array = self
+        else:
+            array = self.copy()
+
+        if array.nc != center.size:
+            array = array.expand(center.size)
+            if inplace:
+                warnings.warn("Cannot change array inplace, using a copy instead.")
+
+        if center.size == 1:
+            if cube is None:
+                array.from_point_dipole(center[0].xyz, center[0].gyro, inplace=True)
+            else:
+                array.from_cube(cube, center[0].gyro, inplace=True, **kwarg)
+        else:
+            if cube is None:
+                array.from_point_dipole(center.xyz, center.gyro, inplace=True)
+            else:
+                try:
+                    for index, (cen, cub) in enumerate(zip(center, cube)):
+                        array.from_cube(cub, cen.gyro, inplace=True, which=index, **kwarg)
+                except TypeError:
+                    array.from_point_dipole(center.xyz, center.gyro, inplace=True)
+                    array.from_cube(cube, center[which].gyro, inplace=True, which=which, **kwarg)
+
+        return array
+
+    def from_point_dipole(self, position, gyro_center=ELECTRON_GYRO, inplace=True):
+        """
+        Generate hyperfine couplings, assuming that bath spins interaction with central spin is the same as the
+        one between two magnetic point dipoles.
+
+        Args:
+            position (ndarray with shape (3,)): position of the central spin
+
+            gyro_center (float or ndarray with shape (3,3)):
+                gyromagnetic ratio of the central spin
+
+                **OR**
+
+                tensor corresponding to interaction between magnetic field and central spin.
+
+            inplace (bool): True if changes parameters of the array in place. If False, returns copy of the array.
+
+        Returns:
+            BathArray: Updated BathArray instance with changed hyperfine couplings.
+        """
+        if inplace:
+            array = self
+        else:
+            array = self.copy()
+
+        position = np.asarray(position)
+
+        if array.nc > 1:
+            position = np.broadcast_to(position, (array.nc, 3))
+            gyro_center = np.asarray(gyro_center)
+            gyro_center = np.broadcast_to(gyro_center, (array.nc, *gyro_center.shape[1:]))
+
+            for i in range(array.nc):
+                pos = array.xyz - position[i]
+                array.A[:, i] = point_dipole(pos, array.gyro, gyro_center[i])
+
+            return array
+
+        pos = array.xyz - position
+        array.A = point_dipole(pos, array.gyro, gyro_center)
+
+        return array
+
+    def from_cube(self, cube, gyro_center=ELECTRON_GYRO, inplace=True, which=0, **kwargs):
+        """
+        Generate hyperfine couplings, assuming that bath spins interaction with central spin can be approximated as
+        a point dipole, interacting with given spin density distribution.
+
+        Args:
+            cube (Cube): An instance of `Cube` object, which contains spatial distribution of spin density.
+                For details see documentation of `Cube` class.
+
+            gyro_center (float): Gyromagnetic ratio of the central spin.
+
+            inplace (bool): True if changes parameters of the array in place. If False, returns copy of the array.
+
+        Returns:
+            BathArray: Updated BathArray instance with changed hyperfine couplings.
+        """
+        if inplace:
+            array = self
+        else:
+            array = self.copy()
+
+        gyros = array.types[array].gyro
+
+        if array.nc > 1:
+            array.A[:, which] = cube.integrate(array.xyz, gyros, gyro_center, **kwargs)
+
+            return array
+
+        array.A = cube.integrate(array.xyz, gyros, gyro_center, **kwargs)
+
+        return array
+
+    def from_func(self, func, *args, inplace=True, **kwargs):
+        """
+        Generate hyperfine couplings from user-defined function.
+
+        Args:
+
+            func (func):
+                Callable with signature::
+
+                    func(array, *args, **kwargs)
+
+                where ``array`` is array of the bath spins,
+            *args: Positional arguments of the ``func``.
+            **kwargs: Keyword arguments of the ``func``.
+            inplace (bool): True if changes parameters of the array in place. If False, returns copy of the array.
+
+        Returns:
+            BathArray: Updated BathArray instance with changed hyperfine couplings.
+
+        """
+        if inplace:
+            array = self
+        else:
+            array = self.copy()
+
+        func(array, *args, **kwargs)
+
+        return array
+
+    def from_efg(self, efg, inplace=True):
+        """
+        Generate quadrupole splittings from electric field gradient tensors for spins >= 1.
+
+        Args:
+            efg (array-like): Array of the electric field gradients for each bath spin. The data for spins-1/2
+                should be included but can be any value.
+
+            inplace (bool): True if changes parameters of the array in place. If False, returns copy of the array.
+
+        Returns:
+            BathArray: Updated BathArray instance with changed quadrupole tensors.
+
+        """
+
+        if inplace:
+            array = self
+        else:
+            array = self.copy()
+
+        efg = np.asarray(efg).reshape((-1, 3, 3))
+
+        spins = np.asarray(array.s)
+        qmoments = np.asarray(array.q)
+
+        where = spins > 0.5
+        if not where.shape:
+            if where:
+                pref = qmoments / (2 * spins * (2 * spins - 1))
+            else:
+                pref = 0
+        else:
+            pref = np.zeros(efg.shape[0], dtype=np.float64)
+            pref[where] = qmoments[where] / (2 * spins[where] * (2 * spins[where] - 1))
+            pref = pref[..., np.newaxis, np.newaxis]
+
+        array.Q = pref * efg
+        return array
+
+    def dist(self, position=None):
+        """
+        Compute the distance of the bath spins from the given position.
+
+        Args:
+            position (ndarray with shape (3,)):
+                Cartesian coordinates of the position from which to compute the distance. Default is (0, 0, 0).
+
+        Returns:
+            ndarray  with shape (n,): Array of distances of each bath spin from the given position in angstrom.
+        """
+        if isinstance(position, BathArray):
+            return np.linalg.norm(self.xyz - position.xyz, axis=-1)
+
+        if position is None:
+            position = np.zeros(3)
+        else:
+            position = np.asarray(position)
+
+        return np.linalg.norm(self.xyz - position, axis=-1)
+
+    def savetxt(self, filename, fmt='%18.8f', strip_isotopes=False, **kwargs):
+        r"""
+        Save name of the isotopes and their coordinates to the txt file of xyz format.
+
+        Args:
+            filename (str or file): Filename or file handle.
+            fmt (str): Format of the coordinate entry.
+            strip_isotopes (bool): True if remove numbers from the name of bath spins. Default False.
+            **kwargs: Additional keywords of the ``numpy.savetxt`` function.
+        """
+        kwargs.setdefault('comments', '')
+        ar = repack_fields(self.view(np.ndarray)[['N', 'xyz']]).view(
+            np.dtype([('N', 'U16'), ('x', 'f8'), ('y', 'f8'), ('z', 'f8')]))
+
+        if strip_isotopes:
+            ar['N'] = np.core.defchararray.strip(ar['N'], '1234567890')
+
+        header = f'{ar.size}\n'
+        for n, c in zip(*np.unique(ar['N'], return_counts=True)):
+            header += f'{n}{c} '
+
+        kwargs.setdefault('header', header)
+        np.savetxt(filename, ar, fmt=('%s', fmt, fmt, fmt), **kwargs)
+
+    def expand(self, ncenters):
+
+        array = BathArray(array=self.xyz, quadrupoles=self.Q, names=self.N, center=ncenters, imap=self.imap,
+                          types=self.types, state=self.state)
+
+        hyperfine = self.A
+        if hyperfine.any():
+            ocs = self.nc  # old central spin
+            if ocs == ncenters:
+                array.A = hyperfine
+
+            elif ocs == 1 and ncenters > 1:
+                array.A[..., 0, :, :] = hyperfine
+
+            elif ocs > 1 and ncenters == 1:
+                array.A[..., :, :] = hyperfine[..., 0, :, :]
+
+            else:
+                limit = ocs if ocs < ncenters else ncenters
+                array.A[..., :limit + 1, :, :] = hyperfine[..., :limit + 1, :, :]
+
+        return array
+
+
+def implements(numpy_function):
+    """Register an __array_function__ implementation for BathArray objects."""
+
+    def decorator(func):
+        HANDLED_FUNCTIONS[numpy_function] = func
+        return func
+
+    return decorator
+
+
+@implements(np.sort)
+def sort(a, axis=-1, kind=None, order=None):
+    """
+    Return a sorted copy of an array. Overrides numpy.sort function.
+    """
+    indexes = np.argsort(a, axis=axis, kind=kind, order=order)
+
+    return a[indexes]
+
+
+@implements(np.argsort)
+def argsort(a, *args, **kwargs):
+    """
+    Return a indexes of an sorted array. Overrides ``numpy.argsort`` function.
+    """
+    return np.argsort(a, *args, **kwargs).view(np.ndarray)
+
+
+@implements(np.delete)
+def delete(arr, obj, axis=None):
+    newarr = np.delete(arr.view(np.ndarray), obj, axis=axis).view(BathArray)
+    newarr._state = BathState(newarr.size)
+    newarr.types = arr.types
+
+    if arr.imap:
+        newarr.imap = arr.imap.subspace(obj)
+
+    newarr.state = np.delete(arr.state[...], obj, axis=axis)
+    return newarr
+
+
+@implements(np.concatenate)
+def concatenate(arrays, axis=0, out=None):
+    """
+    Join a sequence of instances of ``BathArray`` along an existing axis. Overrides ``numpy.concatenate`` function.
+
+    Args:
+        arrays (list of BathArray): Arrays to concatenate.
+            The bath must have the same shape, except in the dimension corresponding to axis (the first, by default).
+        axis (int): ``axis`` argument of ``numpy.concatenate``. The axis along which the arrays will be joined.
+            If axis is None, arrays are flattened before use. Default is 0.
+        out (BathArray): ``out`` argument of ``numpy.concatenate``. If provided, the destination to place the result.
+
+    Returns:
+       BathArray: Concatenated array.
+    """
+    new_array = np.concatenate([x.view(np.ndarray) for x in arrays], axis=axis, out=out)
+    new_array = new_array.view(BathArray)
+    types = SpinDict()
+    imap = InteractionMap()
+
+    offset = 0
+    state = BathState(new_array.size)
+
+    for x in arrays:
+        types += x.types
+
+        if x.imap:
+            imap += x.imap.shift(offset, inplace=False)
+
+        state[offset:offset + x.size] = x.state
+        offset += x.size
+
+    new_array.types = types
+    new_array._state = state
+
+    if imap:
+        new_array.imap = imap
+
+    return new_array
+
+
+# @implements(np.broadcast_to)
+# def broadcast_to(array, shape):
+#     ...  # implementation of broadcast_to for MyArray objects
+
+def check_gyro(gyro):
+    """
+    Check if gyro is matrix or scalar.
+
+    Args:
+        gyro (ndarray or float): Gyromagnetic ratio matrix or float.
+
+    Returns:
+        tuple: tuple containing:
+
+            * **ndarray or float**: Gyromagnetic ratio.
+            * **bool**: True if gyro is float, False otherwise.
+    """
+    try:
+        gyro = float(gyro)
+        check = True
+    except TypeError:
+        check = False
+
+    if not check:
+        gyro = np.asarray(gyro)
+        if gyro.ndim == 1:  # Assume array
+            check = True
+        elif not gyro.shape or gyro.shape[0] == 1:
+            check = True
+            gyro = gyro.reshape(1)[0]
+        else:
+            test_gyros = gyro.copy()
+            indexes = np.arange(gyro.shape[-1])
+            test_gyros[..., indexes, indexes] = 0
+
+            diag_check = np.isclose(test_gyros, 0).all()
+            same_check = ((gyro[..., 0, 0] == gyro[..., 1, 1]) & (gyro[..., 1, 1] == gyro[..., 2, 2])).all()
+            check = diag_check & same_check
+            if check:
+                gyro = gyro[..., 0, 0][()]
+
+    return gyro, check
+
+
+def point_dipole(pos, gyro_array, gyro_center):
+    """
+    Generate an array hyperfine couplings, assuming point dipole approximation.
+
+    Args:
+        pos (ndarray with shape (n, 3)): Relative position of the bath spins.
+        gyro_array (ndarray with shape (n,)): Array of the gyromagnetic ratios of the bath spins.
+
+        gyro_center (float or ndarray with shape (3, 3)):
+            gyromagnetic ratio of the central spin
+
+            **OR**
+
+            tensor corresponding to interaction between magnetic field and central spin.
+
+    Returns:
+        ndarray with shape (n, 3, 3): Array of hyperfine tensors.
+    """
+    identity = np.eye(3, dtype=np.float64)
+
+    try:
+        posxpos = np.einsum('...i,...j->...ij', pos, pos)
+    except ValueError:
+        posxpos = np.outer(pos, pos)
+
+    r = np.linalg.norm(pos, axis=-1)[..., np.newaxis, np.newaxis]
+    gyro_center, check = check_gyro(gyro_center)
+    gyro_array, check_array = check_gyro(gyro_array)
+
+    gyro_center = np.asarray(gyro_center)
+    gyro_array = np.asarray(gyro_array)
+
+    if check and check_array:
+
+        if gyro_center.shape and gyro_array.shape:
+            pref = gyro_center[:, np.newaxis] * gyro_array[np.newaxis, :]
+
+        else:
+            pref = gyro_center * gyro_array
+        out = -(3 * posxpos - identity * r ** 2) / (r ** 5)
+        out = out * pref.reshape(*pref.shape, 1, 1) * HBAR_MU0_O4PI / PI2
+        return out
+
+    out = -(3 * posxpos - identity * r ** 2) / (r ** 5) * HBAR_MU0_O4PI / PI2
+
+    if not check_array:
+        out = np.matmul(out, gyro_array)
+    else:
+        out *= gyro_array.reshape(*gyro_array.shape, 1, 1)
+    if not check:
+        out = np.matmul(gyro_center, out)
+    else:
+        out *= gyro_center.reshape(*gyro_center.shape, 1, 1)
+    return out
+
+
+def same_bath_indexes(barray_1, barray_2, error_range=0.2, ignore_isotopes=True):
+    """
+    Find indexes of the same array elements in two ``BathArray`` instances.
+
+    Args:
+        barray_1 (BathArray): First array.
+        barray_2 (BathArray): Second array.
+        error_range (float): If distance between positions in two arrays is smaller than ``error_range``
+            they are assumed to be the same.
+        ignore_isotopes (bool): True if ignore numbers in the name of the spins. Default True.
+
+    Returns:
+        tuple: tuple containing:
+
+            * **ndarray**: Indexes of the elements in the first array found in the second.
+            * **ndarray**: Indexes of the elements in the second array found in the first.
+
+    """
+    # counter_ext = 0
+    dist_matrix = np.linalg.norm(barray_1.xyz[:, np.newaxis, :] - barray_2.xyz[np.newaxis, :, :], axis=-1)
+
+    if ignore_isotopes:
+        tb_names = np.core.defchararray.strip(barray_1.N, '1234567890')
+        ab_names = np.core.defchararray.strip(barray_2.N, '1234567890')
+
+        same_names = tb_names[:, np.newaxis] == ab_names[np.newaxis, :]
+
+    else:
+        same_names = barray_1.N[:, np.newaxis] == barray_2.N[np.newaxis, :]
+
+    criteria = np.logical_and(dist_matrix < error_range, same_names)
+    indexes, ext_indexes = np.nonzero(criteria)
+
+    # Check for uniqueness. If several follow the criteria, use the first one appearing.
+    _, uind = np.unique(indexes, return_index=True)
+    indexes = indexes[uind]
+    ext_indexes = ext_indexes[uind]
+
+    return indexes, ext_indexes
+
+
+def update_bath(total_bath, added_bath, error_range=0.2, ignore_isotopes=True, inplace=True):
+    """
+    Update the ``BathArray`` with elements from the second array.
+
+    Args:
+
+        total_bath (BathArray): Array which contains elements that will be substituted.
+        added_bath (BathArray): Array with elements that will be used to substitute elements in ``total_bath``.
+
+        error_range (float): If distance between positions in two arrays is smaller than ``error_range``
+            they are assumed to be the same.
+
+        ignore_isotopes (bool): True if ignore numbers in the name of the spins. Default True.
+
+        inplace (bool): True if changes parameters of the ``total_bath`` array in place.
+            If False, returns copy of the array.
+
+    Returns:
+        BathArray: updated BathArray instance.
+    """
+    if not inplace:
+        total_bath = total_bath.copy()
+
+    indexes, ext_indexes = same_bath_indexes(total_bath, added_bath, error_range, ignore_isotopes)
+    neq = total_bath.nc != added_bath.nc
+    if neq and added_bath.nc != 1:
+        raise ValueError('Arrays correspond to different number of central spins.')
+
+    for n in added_bath.dtype.names:
+        if ignore_isotopes and n == 'N':
+            continue
+        if n == 'A' and neq:
+            total_bath[n][indexes, 0] = added_bath[n][ext_indexes]
+        else:
+            total_bath[n][indexes] = added_bath[n][ext_indexes]
+
+    return total_bath
+
+
+def transform(atoms, center=None, cell=None, rotation_matrix=None, style='col', inplace=True):
+    """
+    Coordinate transformation of BathArray.
+
+    Args:
+        atoms (BathArray): Array to be transformed.
+
+        center (ndarray with shape (3,)): (0, 0, 0) position of new coordinates in the initial frame.
+
+        cell (ndarray with shape (3, 3)): Cell vectors in cartesian coordinates
+            if initial coordinates of the ``atoms`` are in crystallographic reference frame.
+
+        rotation_matrix (ndarray with shape (3, 3)): Rotation matrix R of the **coordinate system**.
+
+            E.g. ``R @ [0, 0, 1] = [a, b, c]`` where ``[a, b, c]`` are coordinates of the z axis of the new coordinate
+            system in the old coordinate system.
+
+            Note, that rotaton is applied after transition from cell coordinates to the cartesian coordinates,
+            in which cell vectors are stored.
+
+        style (str): Can have two values: 'col' or 'row'.
+            Shows how ``cell`` and ``rotation_matrix`` matrices are given:
+
+                * if 'col', each column of the matrix is a vector in previous coordinates;
+                * if 'row' - each row is a new vector.
+
+            Default 'col'.
+
+        inplace (bool): If true, makes inplace changes to the provided array.
+
+    Returns:
+        BathArray: Transformed array with bath spins.
+    """
+
+    styles = ['col', 'row']
+    if style.lower() not in styles:
+        raise ValueError('Unsupported style of matrices. Available styles are: ' + ', '.join(*styles))
+
+    if not inplace:
+        atoms = atoms.copy()
+
+    if center is None:
+        center = np.zeros(3)
+
+    if not atoms.dtype.names:
+        atoms -= np.asarray(center)
+        atoms = rotate_coordinates(atoms, rotation=rotation_matrix, cell=cell, style=style)
+
+        return atoms
+
+    atoms['xyz'] -= np.asarray(center)
+
+    atoms['xyz'] = rotate_coordinates(atoms['xyz'], rotation=rotation_matrix, cell=cell, style=style)
+
+    if 'A' in atoms.dtype.names:
+        atoms['A'] = rotate_tensor(atoms['A'], rotation=rotation_matrix, style=style)
+
+    if 'Q' in atoms.dtype.names:
+        atoms['Q'] = rotate_tensor(atoms['Q'], rotation=rotation_matrix, style=style)
+
+    return atoms
+
+
+def _set_sd_attribute(array, attribute_name, initial_value):
+    value = np.asarray(initial_value)
+
+    if array.shape and value.shape == array.shape:
+        keys, ind = np.unique(array['N'], return_index=True)
+        values = value[ind]
+
+        for k, v in zip(keys, values):
+            _inner_set_attr(array.types, k, attribute_name, v)
+
+        return
+
+    if not array.shape:
+        _inner_set_attr(array.types, array, attribute_name, initial_value)
+
+        return
+
+    for k in np.unique(array['N']):
+        _inner_set_attr(array.types, k, attribute_name, initial_value)
+
+        return
+
+
+def _inner_set_attr(types, key, attr, value):
+    try:
+        setattr(types[key], attr, value)
+    except KeyError:
+        types[key] = (0, 0, 0)
+        setattr(types[key], attr, value)
+    return
+
+
+def _get_sd_attribute(array, attribute_name):
+    if not array.shape:
+        return getattr(array.types[array], attribute_name)
+
+    if attribute_name == 'h':
+        if array.size == 1:
+            return getattr(array.types[array[0]], attribute_name)
+
+        unique_names = np.unique(array.N)
+
+        if unique_names.size == 1:
+            return getattr(array.types[array[0]], attribute_name)
+
+        raise RuntimeError('Hamiltonian terms can be modified only for single spin type at a time')
+
+    if array.size == 1:
+        newarr = np.array([getattr(array.types[array.N[0]], attribute_name)])
+
+        if attribute_name == 'dim':
+            newarr = newarr.astype(int)
+
+        return newarr
+
+    unique_names = np.unique(array.N)
+
+    if unique_names.size == 1:
+        n = unique_names[0]
+        v = getattr(array.types[n], attribute_name)
+        if attribute_name == 'gyro' and isinstance(v, np.ndarray):
+            values = np.tile(v, reps=(array.size, 1, 1))
+        else:
+            if attribute_name == 'dim':
+                ones = np.ones(array.shape, dtype=int)
+            else:
+                ones = np.ones(array.shape, dtype=np.float64)
+            values = v * ones
+
+    else:
+
+        temp_values = []
+        check = True
+        for n in unique_names:
+            v = getattr(array.types[n], attribute_name)
+            if attribute_name == 'gyro' and isinstance(v, np.ndarray):
+                check = False
+            temp_values.append(v)
+
+        if check:
+            if attribute_name == 'dim':
+                values = np.empty(array.shape, dtype=np.float64)
+            else:
+                values = np.empty(array.shape, dtype=int)
+
+            for n, v in zip(unique_names, temp_values):
+                values[array.N == n] = v
+        else:
+            values = np.empty((array.size, 3, 3), dtype=np.float64)
+            for i, n in enumerate(unique_names):
+                v = temp_values[i]
+                if not isinstance(v, np.ndarray):
+                    temp_values[i] = np.eye(3, dtype=np.float64) * v
+                values[array.N == n] = v
+    return values
+
+
+def broadcast_array(array, root=0):
+    """
+    Using mpi4py broadcast ``BathArray`` or ``CenterArray`` to all processes.
+    Args:
+        array (BathArray or CenterArray): Array to broadcast.
+        root (int): Rank of the process to broadcast from.
+
+    Returns:
+        BathArray or CenterArray: Broadcasted array.
+    """
+    import mpi4py
+    comm = mpi4py.MPI.COMM_WORLD
+    rank = comm.Get_rank()
+
+    if rank == root:
+        parameters = vars(array)
+    else:
+        array = None
+        parameters = None
+
+    nbath = comm.bcast(array, root)
+    nparam = comm.bcast(parameters, root)
+
+    for k in nparam:
+        setattr(nbath, k, nparam[k])
+
+    return nbath
+
+
+class SpinType:
+    r"""
+    Class which contains properties of each spin type in the bath.
+
+    Args:
+        name (str): Name of the bath spin.
+        s (float): Total spin of the bath spin.
+
+            Default 0.
+
+        gyro (float): Gyromagnetic ratio in rad * kHz / G.
+
+            Default 0.
+
+        q (float): Quadrupole moment in barn (for s > 1/2).
+
+            Default 0.
+
+        detuning (float): Energy detuning from the zeeman splitting in kHz,
+            included as an extra :math:`+\omega \hat S_z` term in the Hamiltonian,
+            where :math:`\omega` is the detuning.
+
+            Default 0.
+
+
+    Attributes:
+
+        name (str): Name of the bath spin.
+        s (float): Total spin of the bath spin.
+        dim (int): Spin dimensionality = 2s + 1.
+
+        gyro (float): Gyromagnetic ratio in rad/(ms * G).
+        q (float): Quadrupole moment in barn (for s > 1/2).
+        detuning (float): Energy detuning from the zeeman splitting in kHz.
+
+    """
+
+    def __init__(self, name, s=0., gyro=0., q=0., detuning=0.):
+
+        self.name = name
+        self.s = s
+
+        self.gyro = gyro
+        self.q = q
+        self.detuning = detuning
+        self._h = None
+
+    def __eq__(self, obj):
+        if not isinstance(obj, SpinType):
+            return False
+
+        checks = (self.name == obj.name) & (self.s == obj.s) & (
+                self.gyro == obj.gyro) & (self.q == obj.q) & (self.detuning == obj.detuning)
+
+        return checks
+
+    @_add_args(_stevens_str_doc)
+    @property
+    def h(self):
+        if self._h is None:
+            self._h = {}
+        return self._h
+
+    @property
+    def name(self):
+        return self._name
+
+    @name.setter
+    def name(self, name):
+        self._name = name
+
+    @property
+    def s(self):
+        return self._s
+
+    @s.setter
+    def s(self, s):
+
+        try:
+            if isinstance(s, np.ndarray) and s.shape:
+                raise TypeError
+
+            self._s = float(s)
+            self._dim = int(2 * s + 1 + 1e-8)
+
+        except TypeError:
+            self._dim = np.asarray(2 * s + 1 + 1e-8).astype(np.int32)
+            self._s = np.asarray(s).astype(np.float64)
+
+    @property
+    def gyro(self):
+        return self._gyro
+
+    @gyro.setter
+    def gyro(self, gyro):
+        gyro, check = check_gyro(gyro)
+        self._gyro = gyro
+
+    @property
+    def q(self):
+        return self._q
+
+    @q.setter
+    def q(self, q):
+        self._q = q
+
+    @property
+    def detuning(self):
+        return self._detuning
+
+    @detuning.setter
+    def detuning(self, d):
+        try:
+            self._detuning = float(d)
+        except TypeError:
+            self._detuning = np.asarray(d).astype(np.float64)
+
+    @property
+    def dim(self):
+        return self._dim
+
+    def __repr__(self):
+        try:
+            base_message = f'{self.name}: ({self.s:.1f}, {self.gyro:.4f}'
+        except TypeError:
+            base_message = f'{self.name}: ({self.s}, {self.gyro}'
+
+        if np.asarray(self.q).any():
+            try:
+                m = f', {self.q:.4f}'
+            except TypeError:
+                m = f', {self.q}'
+            base_message += m
+
+        if np.asarray(self.detuning).any():
+            try:
+                m = f', {self.detuning:.4f}'
+            except TypeError:
+                m = f', {self.detuning}'
+            base_message += m
+
+        base_message += ')'
+
+        return base_message
+
+
+class SpinDict(UserDict):
+    """
+    Wrapper class for dictionary tailored for containing properties of the spin types.
+    Can take ``np.void`` or ``BathArray`` instances as keys.
+    Every entry is instance of the ``SpinType``.
+
+    Each entry of the ``SpinDict`` can be initianlized as follows:
+
+        * As a Tuple containing name (optional), spin, gyromagnetic ratio, quadrupole constant (optional)
+          and detuning (optional).
+        * As a ``SpinType`` instance.
+
+    Examples:
+
+        >>> types = SpinDict()
+        >>> types['1H'] = ('1H', 1 / 2, 26.7519)
+        >>> types['2H'] = 1, 4.1066, 0.00286
+        >>> types['3H'] = SpinType('3H', 1 / 2, 28.535, 0)
+        >>> print(types)
+        SpinDict({'1H': (1H, 0.5, 26.7519, 0.0), '2H': (2H, 1, 4.1066, 0.00286), '3H': (3H, 0.5, 28.535, 0)})
+
+    If ``SpinType`` of the given bath spin is not provided, when requested
+    ``SpinDict`` will try to find information about the bath spins in the ``common_isotopes``.
+
+    If found, adds an entry to the given ``SpinDict`` instance and
+    returns it. Otherwise ``KeyError`` is raised.
+
+    To initiallize several ``SpinType`` entries one can use ``add_types`` method.
+
+    Args:
+        *args: Any numbers of arguments which could initialize ``SpinType`` instances.
+        **kwargs: Any numbers of keyword arguments which could initialize ``SpinType`` instances.
+            For details see ``SpinDict.add_type`` method.
+
+    """
+
+    def __init__(self, *args, **kwargs):
+        super(SpinDict, self).__init__()
+        self.add_type(*args, **kwargs)
+
+    def __delitem__(self, key):
+        try:
+            super().__delitem__(key)
+        except TypeError:
+            if key.shape:
+                try:
+                    names = key['N']
+                except IndexError:
+                    names = key
+                for k in names:
+                    super().__delitem__(k)
+                return
+
+            k = key[()]
+            try:
+                k = k['N']
+            except TypeError:
+                pass
+            super().__delitem__(k)
+
+    def __setitem__(self, key, value):
+        try:
+            value = _check_key_spintype(key, value)
+            super().__setitem__(key, value)
+
+        except (TypeError, ValueError):
+            key = np.asarray(key)
+            if key.shape:
+                try:
+                    names = key['N']
+                except IndexError:
+                    names = key
+
+                for k, v in zip(names, value):
+                    v = _check_key_spintype(k, v)
+                    super().__setitem__(k, v)
+                return
+
+            k = key[()]
+
+            try:
+                k = k['N']
+            except TypeError:
+                pass
+
+            value = _check_key_spintype(k, value)
+            super().__setitem__(k, value)
+
+    def __getitem__(self, key):
+
+        try:
+            key = key[()]
+            return self._super_get_item(key['N'])
+            # self._super_get_item(key)
+
+        except (TypeError, IndexError):
+            try:
+                return self._super_get_item(key)
+            except TypeError:
+
+                if key.dtype.names:
+                    key = key['N']
+
+                key = np.asarray(key)
+                if key.size == 1:
+                    n = key[0]
+                    spins = np.array([self._super_get_item(n).s])
+                    gyros = np.array([self._super_get_item(n).gyro])
+                    quads = np.array([self._super_get_item(n).q])
+                    detus = np.array([self._super_get_item(n).detuning])
+                    return SpinType(key, s=spins, gyro=gyros, q=quads, detuning=detus)
+                else:
+                    raise TypeError('Unsupported key.')
+
+                # unique_names = np.unique(key)
+                #
+                # if unique_names.size == 1:
+                #     n = unique_names[0]
+                #     ones = np.ones(key.shape, dtype=np.float64)
+                #
+                #     spins = self._super_get_item(n).s * ones
+                #     gyros = self._super_get_item(n).gyro * ones
+                #     quads = self._super_get_item(n).q * ones
+                #     detus = self._super_get_item(n).detuning * ones
+                #
+                # else:
+                #     spins = np.empty(key.shape, dtype=np.float64)
+                #     gyros = np.empty(key.shape, dtype=np.float64)
+                #     quads = np.empty(key.shape, dtype=np.float64)
+                #     detus = np.empty(key.shape, dtype=np.float64)
+                #
+                #     for n in unique_names:
+                #         spins[key == n] = self._super_get_item(n).s
+                #         gyros[key == n] = self._super_get_item(n).gyro
+                #         quads[key == n] = self._super_get_item(n).q
+                #         detus[key == n] = self._super_get_item(n).detuning
+                #
+                # return SpinType(key, s=spins, gyro=gyros, q=quads, detuning=detus)
+
+                # params = {}
+                # unique_names = np.unique(key)
+                # first_name = unique_names[0]
+                # first_dict = vars(self._super_get_item(first_name))
+                #
+                # if unique_names.size == 1:
+                #     for k in first_dict:
+                #         params[k] = np.array([first_dict[k]]*key.size).reshape(key.shape)
+                #     return SpinType(**params)
+                #
+                # for k in first_dict:
+                #     params[k] = np.empty(key.shape, dtype=type(first_dict[k]))
+                #     params[k][key == first_name] = getattr(self._super_get_item(first_name), k)
+                #
+                # for n in unique_names[1:]:
+                #     for k in params:
+                #         params[k][key == n] = getattr(self._super_get_item(n), k)
+                # return SpinType(**params)
+
+    # adding two objects
+    def __add__(self, obj):
+        new_obj = SpinDict()
+        keys_1 = list(self.keys())
+        keys_2 = list(obj.keys())
+
+        for k in {*keys_1, *keys_2}:
+
+            if (k in keys_1) and (k in keys_2):
+                assert obj[k] == self[k], f'Error, type {k} has different properties in provided types'
+                new_obj[k] = self[k]
+
+            elif k in keys_1:
+                new_obj[k] = self[k]
+            else:
+                new_obj[k] = obj[k]
+        return new_obj
+
+    def __repr__(self):
+        message = f"{type(self).__name__}("
+        for k in self.data:
+            message += f"{self.data[k]}, "
+            if len(message) > 75:
+                message += '..., '
+                break
+
+        message = message[:-2] + ')'
+
+        return message
+
+    def _super_get_item(self, n):
+        try:
+            return super().__getitem__(n)
+        except KeyError:
+            if not n in common_isotopes:
+                raise KeyError(_spin_not_found_message(n))
+            super().__setitem__(n, copy.copy(common_isotopes[n]))
+            return super().__getitem__(n)
+
+    def add_type(self, *args, **kwargs):
+        """
+        Add one or several spin types to the spin dictionary.
+
+        Args:
+            *args:
+                Any numbers of arguments which could initialize ``SpinType`` instances.
+                Accepted arguments:
+
+                    * Tuple containing name, spin, gyromagnetic ratio, quadrupole constant (optional)
+                      and detuning (optional).
+                    * ``SpinType`` instance.
+
+                Can also initialize one instance of ``SpinType`` if each argument corresponds to
+                each positional argument necessary to initiallize.
+
+            **kwargs: Any numbers of keyword arguments which could initialize ``SpinType`` instances.
+                Usefull as an alternative for updating the dictionary. for each keyword argument adds an entry
+                to the ``SpinDict`` with the same name as keyword.
+
+        Examples:
+            >>> types = SpinDict()
+            >>> types.add_type('1H', 1 / 2, 26.7519)
+            >>> types.add_type(('1H_det', 1 / 2, 26.7519, 10), ('2H', 1, 4.1066, 0.00286),
+            >>>                 SpinType('3H', 1 / 2, 28.535, 0), e=(1 / 2, 6.7283, 0))
+            >>> print(types)
+            SpinDict(1H: (1H, 0.5, 26.7519), 1H_det: (1H_det, 0.5, 26.7519, 10),
+            2H: (2H, 1, 4.1066, 0.00286), 3H: (3H, 0.5, 28.535), e: (e, 0.5, 6.7283))
+
+        """
+        keys = []
+        try:
+            st = SpinType(*args, **kwargs)
+            self[st.name] = st
+            return
+        except TypeError:
+            try:
+                for nuc in args:
+                    if isinstance(nuc, SpinType):
+                        key = nuc.name
+                        self[key] = nuc
+                        keys.append(key)
+                    elif isinstance(nuc, Mapping):
+                        self.update(nuc)
+                        keys += list(nuc.keys())
+                    else:
+                        key = nuc[0]
+                        self[key] = SpinType(*nuc)
+                        keys.append(key)
+            except TypeError:
+                for k in keys:
+                    self.pop(k)
+                self[args[0]] = SpinType(*args)
+            for nuc in kwargs:
+                self[nuc] = kwargs[nuc]
+
+
+def _check_key_spintype(k, v):
+    if isinstance(v, SpinType):
+        return v
+
+    if v[0] == k:
+        v = SpinType(*v)
+    else:
+        v = SpinType(k, *v)
+    return v
+
+
+_spin_not_found_message = lambda x: 'Spin type for {} was not provided and was not found in common isotopes.'.format(x)
+
+import pandas as pd
+
+# try:
+#     url = 'https://raw.githubusercontent.com/StollLab/EasySpin/main/easyspin/private/isotopedata.txt'
+#     all_spins = pd.read_csv(url, delim_whitespace=True, header=None, comment='%',
+#                             names=['protons', 'nucleons', 'radioactive', 'symbol', 'name', 'spin', 'g', 'conc', 'q'])
+# except:
+import os
+
+__location__ = os.path.realpath(
+    os.path.join(os.getcwd(), os.path.dirname(__file__)))
+filepath = os.path.join(__location__, 'isotopes.txt')
+all_spins = pd.read_csv(filepath, delim_whitespace=True, header=None, comment='%',
+                        names=['protons', 'nucleons', 'radioactive', 'symbol', 'name', 'spin', 'g', 'conc', 'q'])
+
+# only stable isotopes with nonzero spins
+spins = all_spins[(all_spins['spin'] > 0) & (all_spins['conc'] > 0)]
+
+_names = spins['nucleons'].astype(str) + spins['symbol']
+_gyros = spins['g'] / HBAR_SI * NUCLEAR_MAGNETON / 1e7
+_quads = spins['q']
+_spins = spins['spin']
+
+_mi = pd.MultiIndex.from_arrays([spins['symbol'], _names])
+_ser = pd.Series((spins['conc'] / 100).values, index=_mi)
+
+common_concentrations = {level: _ser.xs(level).to_dict() for level in _ser.index.levels[0]}
+"""
+dict: Nested dict containing natural concentrations of the stable nuclear isotopes.  
+"""
+
+# Dictionary of the common isotopes. Placed in this file to avoid circular dependency
+common_isotopes = SpinDict(*zip(_names, _spins, _gyros, _quads))
+"""
+SpinDict: An instance of the ``SpinDict`` dictionary, containing properties for the most of the common isotopes with 
+nonzero spin.
+The isotope is considered common if it is stable and has nonzero concentration in nature.  
+"""
+
+# electron spin
+common_isotopes['e'] = SpinType('e', 1 / 2, ELECTRON_GYRO, 0)
+# allias for common_isotopes
+ci = common_isotopes